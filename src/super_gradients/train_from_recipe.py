"""
Entry point for training from a recipe using SuperGradients.

General use: python -m super_gradients.train_from_recipe --config-name="DESIRED_RECIPE".
For recipe's specific instructions and details refer to the recipe's configuration file in the recipes directory.
"""
import argparse
import sys
from typing import Any

import hydra


def pop_arg(arg_name: str, default_value: Any = None) -> Any:
    """Get the specified args and remove them from argv"""

<<<<<<< HEAD
    parser = argparse.ArgumentParser()
    parser.add_argument(f"--{arg_name}", default=default_value)
    args, _ = parser.parse_known_args()
=======
@hydra.main(config_path="recipes", version_base="1.2")
def _main(cfg: DictConfig) -> None:
    Trainer.train_from_config(cfg)
>>>>>>> ad07f594

    # Remove the ddp args to not have a conflict with the use of hydra
    for val in filter(lambda x: x.startswith(f"--{arg_name}"), sys.argv):
        sys.argv.remove(val)
    return vars(args)[arg_name]


@hydra.main(config_path="recipes", version_base="1.2")
def run(config):
    from super_gradients import init_trainer, Trainer

<<<<<<< HEAD
    init_trainer()
    Trainer.train_from_config(config)


if __name__ == "__main__":
    pop_arg("local_rank", default_value=-1)
    run()
=======
def main() -> None:
    init_trainer()  # `init_trainer` needs to be called before `@hydra.main`
    _main()


if __name__ == "__main__":
    main()
>>>>>>> ad07f594
<|MERGE_RESOLUTION|>--- conflicted
+++ resolved
@@ -14,15 +14,9 @@
 def pop_arg(arg_name: str, default_value: Any = None) -> Any:
     """Get the specified args and remove them from argv"""
 
-<<<<<<< HEAD
     parser = argparse.ArgumentParser()
     parser.add_argument(f"--{arg_name}", default=default_value)
     args, _ = parser.parse_known_args()
-=======
-@hydra.main(config_path="recipes", version_base="1.2")
-def _main(cfg: DictConfig) -> None:
-    Trainer.train_from_config(cfg)
->>>>>>> ad07f594
 
     # Remove the ddp args to not have a conflict with the use of hydra
     for val in filter(lambda x: x.startswith(f"--{arg_name}"), sys.argv):
@@ -31,23 +25,13 @@
 
 
 @hydra.main(config_path="recipes", version_base="1.2")
-def run(config):
+def _main(config):
     from super_gradients import init_trainer, Trainer
 
-<<<<<<< HEAD
     init_trainer()
     Trainer.train_from_config(config)
 
 
 if __name__ == "__main__":
     pop_arg("local_rank", default_value=-1)
-    run()
-=======
-def main() -> None:
-    init_trainer()  # `init_trainer` needs to be called before `@hydra.main`
-    _main()
-
-
-if __name__ == "__main__":
-    main()
->>>>>>> ad07f594
+    _main()