from typing import Tuple

import cv2
import numpy as np

from super_gradients.training.utils.detection_utils import xyxy2cxcywh, cxcywh2xyxy


<<<<<<< HEAD
def _rescale_bboxes(targets: np.array, scale_factors: Tuple[float, float]) -> np.array:
    """DetectionRescale targets to given scale factors."""
=======
def rescale_image(image: np.ndarray, target_shape: Tuple[float, float]) -> np.ndarray:
    """Rescale image to target_shape, without preserving aspect ratio.

    :param image:           Image to rescale. (H, W, C) or (H, W).
    :param target_shape:    Target shape to rescale to.
    :return:                Rescaled image.
    """
    return cv2.resize(image, dsize=(int(target_shape[1]), int(target_shape[0])), interpolation=cv2.INTER_LINEAR).astype(np.uint8)
>>>>>>> efd58d42

    targets = targets.astype(np.float32, copy=True) if len(targets) > 0 else np.zeros((0, 5), dtype=np.float32)

<<<<<<< HEAD
    sy, sx = scale_factors
    targets[:, 0:4] *= np.array([[sx, sy, sx, sy]], dtype=targets.dtype)
=======
def rescale_bboxes(targets: np.array, scale_factors: Tuple[float, float]) -> np.array:
    """Rescale bboxes to given scale factors, without preserving aspect ratio.

    :param targets:         Targets to rescale (N, 4+), where target[:, :4] is the bounding box coordinates.
    :param scale_factors:   Tuple of (sy, sx) scale factors to rescale to.
    :return:                Rescaled targets.
    """

    targets = targets.astype(np.float32, copy=True)

    sy, sx = scale_factors
    targets[:, :4] *= np.array([[sx, sy, sx, sy]], dtype=targets.dtype)
>>>>>>> efd58d42
    return targets


def get_center_padding_params(input_size: Tuple[int, int], output_size: Tuple[int, int]) -> Tuple[int, int, Tuple[int, int], Tuple[int, int]]:
    """Get parameters for padding an image to given output size, in center mode.

    :param input_size:  Size of the input image.
    :param output_size: Size to resize to.
    :return:
        - shift_h:  Horizontal shift.
        - shift_w:  Vertical shift.
        - pad_h:    Horizontal padding.
        - pad_w:    Vertical padding.
    """
    pad_h, pad_w = output_size[0] - input_size[0], output_size[1] - input_size[1]
    shift_h, shift_w = pad_h // 2, pad_w // 2
    pad_h = (shift_h, pad_h - shift_h)
    pad_w = (shift_w, pad_w - shift_w)
    return shift_h, shift_w, pad_h, pad_w

<<<<<<< HEAD
def _get_shift_params(original_size: Tuple[int, int], output_size: Tuple[int, int]) -> Tuple[int, int, Tuple[int, int], Tuple[int, int]]:
    pad_h, pad_w = output_size[0] - original_size[0], output_size[1] - original_size[1]
    shift_h, shift_w = pad_h // 2, pad_w // 2
    pad_h = (shift_h, pad_h - shift_h)
    pad_w = (shift_w, pad_w - shift_w)
    return shift_h, shift_w, pad_h, pad_w


def _shift_image(image: np.ndarray, pad_h: Tuple[int, int], pad_w: Tuple[int, int], pad_value: int) -> np.ndarray:
    return np.pad(image, (pad_h, pad_w, (0, 0)), "constant", constant_values=pad_value)


def _shift_bboxes(targets: np.array, shift_w: float, shift_h: float) -> np.array:
    """Shift bboxes with respect to padding values.
=======
>>>>>>> efd58d42

def shift_image(image: np.ndarray, pad_h: Tuple[int, int], pad_w: Tuple[int, int], pad_value: int) -> np.ndarray:
    """Shift bboxes with respect to padding coordinates.

    :param image:       Image to shift. (H, W, C) or (H, W).
    :param pad_h:       Padding to add to height
    :param pad_w:       Padding to add to width
    :param pad_value:   Padding value
    :return:            Image shifted according to padding coordinates.
    """
    return np.pad(image, (pad_h, pad_w, (0, 0)), "constant", constant_values=pad_value)


def shift_bboxes(targets: np.array, shift_w: float, shift_h: float) -> np.array:
    """Shift bboxes with respect to padding values.

    :param targets:  Bboxes to transform of shape (N, 4+), in format [x1, y1, x2, y2, ..., ...]
    :param shift_w:  shift width.
    :param shift_h:  shift height.
    :return:         Bboxes transformed of shape (N, 4+), in format [x1, y1, x2, y2, ..., ...]
    """
    boxes, labels = targets[:, :4], targets[:, 4:]
    boxes[:, [0, 2]] += shift_w
    boxes[:, [1, 3]] += shift_h
    return np.concatenate((boxes, labels), 1)


<<<<<<< HEAD
def _rescale_xyxy_bboxes(targets: np.array, r: float) -> np.array:
=======
def rescale_xyxy_bboxes(targets: np.array, r: float) -> np.array:
>>>>>>> efd58d42
    """Scale targets to given scale factors.

    :param targets:  Bboxes to transform of shape (N, 4+), in format [x1, y1, x2, y2, ...]
    :param r:        DetectionRescale coefficient that was applied to the image
    :return:         Rescaled Bboxes to transform of shape (N, 4+), in format [x1, y1, x2, y2, ...]
    """
    targets = targets.copy()
    boxes, targets = targets[:, :4], targets[:, 4:]
    boxes = xyxy2cxcywh(boxes)
    boxes *= r
    boxes = cxcywh2xyxy(boxes)
    return np.concatenate((boxes, targets), 1)


def rescale_and_pad_to_size(image: np.ndarray, output_size: Tuple[int, int], swap: Tuple[int] = (2, 0, 1), pad_val: int = 114) -> Tuple[np.ndarray, float]:
    """
<<<<<<< HEAD
    Rescales image according to minimum ratio input height/width and output height/width.
    and pads the image to the target size.
=======
    Rescales image according to minimum ratio input height/width and output height/width rescaled_padded_image,
    pads the image to the target size and finally swap axis.
    Note: Pads the image to corner, padding is not centered.
>>>>>>> efd58d42

    :param image:       Image to be rescaled. (H, W, C) or (H, W).
    :param output_size: Target size.
    :param swap:        Axis's to be rearranged.
<<<<<<< HEAD
    :param pad_val:     Value to use for padding
    :return:
        - Rescaled image according to ratio r and padded to fit output_size.
=======
    :param pad_val:     Value to use for padding.
    :return:
        - Rescaled image while preserving aspect ratio, padded to fit output_size and with axis swapped. By default, (C, H, W).
>>>>>>> efd58d42
        - Minimum ratio between the input height/width and output height/width.
    """
    if len(image.shape) == 3:
        padded_image = np.ones((output_size[0], output_size[1], image.shape[-1]), dtype=np.uint8) * pad_val
    else:
        padded_image = np.ones(output_size, dtype=np.uint8) * pad_val

    r = min(output_size[0] / image.shape[0], output_size[1] / image.shape[1])

    target_shape = (int(image.shape[0] * r), int(image.shape[1] * r))
    resized_image = rescale_image(image=image, target_shape=target_shape)
    padded_image[: target_shape[0], : target_shape[1]] = resized_image

    padded_image = padded_image.transpose(swap)
    padded_image = np.ascontiguousarray(padded_image, dtype=np.float32)
    return padded_image, r<|MERGE_RESOLUTION|>--- conflicted
+++ resolved
@@ -6,10 +6,6 @@
 from super_gradients.training.utils.detection_utils import xyxy2cxcywh, cxcywh2xyxy
 
 
-<<<<<<< HEAD
-def _rescale_bboxes(targets: np.array, scale_factors: Tuple[float, float]) -> np.array:
-    """DetectionRescale targets to given scale factors."""
-=======
 def rescale_image(image: np.ndarray, target_shape: Tuple[float, float]) -> np.ndarray:
     """Rescale image to target_shape, without preserving aspect ratio.
 
@@ -18,14 +14,8 @@
     :return:                Rescaled image.
     """
     return cv2.resize(image, dsize=(int(target_shape[1]), int(target_shape[0])), interpolation=cv2.INTER_LINEAR).astype(np.uint8)
->>>>>>> efd58d42
 
-    targets = targets.astype(np.float32, copy=True) if len(targets) > 0 else np.zeros((0, 5), dtype=np.float32)
 
-<<<<<<< HEAD
-    sy, sx = scale_factors
-    targets[:, 0:4] *= np.array([[sx, sy, sx, sy]], dtype=targets.dtype)
-=======
 def rescale_bboxes(targets: np.array, scale_factors: Tuple[float, float]) -> np.array:
     """Rescale bboxes to given scale factors, without preserving aspect ratio.
 
@@ -38,7 +28,6 @@
 
     sy, sx = scale_factors
     targets[:, :4] *= np.array([[sx, sy, sx, sy]], dtype=targets.dtype)
->>>>>>> efd58d42
     return targets
 
 
@@ -59,23 +48,6 @@
     pad_w = (shift_w, pad_w - shift_w)
     return shift_h, shift_w, pad_h, pad_w
 
-<<<<<<< HEAD
-def _get_shift_params(original_size: Tuple[int, int], output_size: Tuple[int, int]) -> Tuple[int, int, Tuple[int, int], Tuple[int, int]]:
-    pad_h, pad_w = output_size[0] - original_size[0], output_size[1] - original_size[1]
-    shift_h, shift_w = pad_h // 2, pad_w // 2
-    pad_h = (shift_h, pad_h - shift_h)
-    pad_w = (shift_w, pad_w - shift_w)
-    return shift_h, shift_w, pad_h, pad_w
-
-
-def _shift_image(image: np.ndarray, pad_h: Tuple[int, int], pad_w: Tuple[int, int], pad_value: int) -> np.ndarray:
-    return np.pad(image, (pad_h, pad_w, (0, 0)), "constant", constant_values=pad_value)
-
-
-def _shift_bboxes(targets: np.array, shift_w: float, shift_h: float) -> np.array:
-    """Shift bboxes with respect to padding values.
-=======
->>>>>>> efd58d42
 
 def shift_image(image: np.ndarray, pad_h: Tuple[int, int], pad_w: Tuple[int, int], pad_value: int) -> np.ndarray:
     """Shift bboxes with respect to padding coordinates.
@@ -103,11 +75,7 @@
     return np.concatenate((boxes, labels), 1)
 
 
-<<<<<<< HEAD
-def _rescale_xyxy_bboxes(targets: np.array, r: float) -> np.array:
-=======
 def rescale_xyxy_bboxes(targets: np.array, r: float) -> np.array:
->>>>>>> efd58d42
     """Scale targets to given scale factors.
 
     :param targets:  Bboxes to transform of shape (N, 4+), in format [x1, y1, x2, y2, ...]
@@ -124,27 +92,16 @@
 
 def rescale_and_pad_to_size(image: np.ndarray, output_size: Tuple[int, int], swap: Tuple[int] = (2, 0, 1), pad_val: int = 114) -> Tuple[np.ndarray, float]:
     """
-<<<<<<< HEAD
-    Rescales image according to minimum ratio input height/width and output height/width.
-    and pads the image to the target size.
-=======
     Rescales image according to minimum ratio input height/width and output height/width rescaled_padded_image,
     pads the image to the target size and finally swap axis.
     Note: Pads the image to corner, padding is not centered.
->>>>>>> efd58d42
 
     :param image:       Image to be rescaled. (H, W, C) or (H, W).
     :param output_size: Target size.
     :param swap:        Axis's to be rearranged.
-<<<<<<< HEAD
-    :param pad_val:     Value to use for padding
-    :return:
-        - Rescaled image according to ratio r and padded to fit output_size.
-=======
     :param pad_val:     Value to use for padding.
     :return:
         - Rescaled image while preserving aspect ratio, padded to fit output_size and with axis swapped. By default, (C, H, W).
->>>>>>> efd58d42
         - Minimum ratio between the input height/width and output height/width.
     """
     if len(image.shape) == 3:
