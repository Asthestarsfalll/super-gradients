--- conflicted
+++ resolved
@@ -25,10 +25,4 @@
     "AutoTrainBatchSizeSelectionCallback",
 ]
 
-<<<<<<< HEAD
-__version__ = "3.2.0"
-
-# env_sanity_check()
-=======
-env_sanity_check()
->>>>>>> 8f5b0a8f
+env_sanity_check()