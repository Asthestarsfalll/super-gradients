--- conflicted
+++ resolved
@@ -15,18 +15,11 @@
 from super_gradients.training.utils.utils import HpmStruct
 from super_gradients.training.models.sg_module import SgModule
 import super_gradients.common.factories.detection_modules_factory as det_factory
-<<<<<<< HEAD
-from super_gradients.training.models.results import DetectionResults
-from super_gradients.training.pipelines.pipelines import DetectionPipeline
-from super_gradients.training.transforms.processing import Processing
-from super_gradients.training.utils.detection_utils import DetectionPostPredictionCallback
-=======
 from super_gradients.training.models.prediction_results import ImagesDetectionPrediction
 from super_gradients.training.pipelines.pipelines import DetectionPipeline
 from super_gradients.training.transforms.processing import Processing
 from super_gradients.training.utils.detection_utils import DetectionPostPredictionCallback
 from super_gradients.training.utils.media.image import ImageSource
->>>>>>> a1148609
 
 
 class CustomizableDetector(SgModule):
@@ -125,13 +118,8 @@
         self,
         class_names: Optional[List[str]] = None,
         image_processor: Optional[Processing] = None,
-<<<<<<< HEAD
-        iou: Optional[List[str]] = None,
-        conf: Optional[List[str]] = None,
-=======
         iou: Optional[float] = None,
         conf: Optional[float] = None,
->>>>>>> a1148609
     ) -> None:
         """Set the processing parameters for the dataset.
 
@@ -142,19 +130,6 @@
         """
         self._class_names = class_names or self._class_names
         self._image_processor = image_processor or self._image_processor
-<<<<<<< HEAD
-        self._default_nms_iou = iou or self._default_iou
-        self._default_nms_conf = conf or self._default_conf
-
-    def predict(self, images, iou: Optional[List[str]] = None, conf: Optional[List[str]] = None) -> DetectionResults:
-        """Predict an image or a batch of images.
-
-        :param images:  Images to predict.
-        :param iou:     (Optional) IoU threshold for the nms algorithm. If None, the default value associated to the training is used.
-        :param conf:    (Optional) Below the confidence threshold, prediction are discarded. If None, the default value associated to the training is used.
-        """
-
-=======
         self._default_nms_iou = iou or self._default_nms_iou
         self._default_nms_conf = conf or self._default_nms_conf
 
@@ -165,7 +140,6 @@
         :param conf:    (Optional) Below the confidence threshold, prediction are discarded.
                         If None, the default value associated to the training is used.
         """
->>>>>>> a1148609
         if None in (self._class_names, self._image_processor, self._default_nms_iou, self._default_nms_conf):
             raise RuntimeError(
                 "You must set the dataset processing parameters before calling predict.\n" "Please call `model.set_dataset_processing_params(...)` first."
@@ -180,9 +154,6 @@
             post_prediction_callback=self.get_post_prediction_callback(iou=iou, conf=conf),
             class_names=self._class_names,
         )
-<<<<<<< HEAD
-        return pipeline(images)
-=======
         return pipeline
 
     def predict(self, images: ImageSource, iou: Optional[float] = None, conf: Optional[float] = None) -> ImagesDetectionPrediction:
@@ -204,5 +175,4 @@
                         If None, the default value associated to the training is used.
         """
         pipeline = self._get_pipeline(iou=iou, conf=conf)
-        pipeline.predict_webcam()
->>>>>>> a1148609
+        pipeline.predict_webcam()