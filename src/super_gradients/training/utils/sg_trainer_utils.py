import os
import sys
import socket
import time
from dataclasses import dataclass
from multiprocessing import Process
from pathlib import Path
from typing import Tuple, Union, Dict, Sequence, Callable
import random

import inspect

from super_gradients.common.abstractions.abstract_logger import get_logger
from treelib import Tree
from termcolor import colored
import torch

from torch.utils.tensorboard import SummaryWriter

from super_gradients.common.environment.device_utils import device_config
from super_gradients.training.exceptions.dataset_exceptions import UnsupportedBatchItemsFormat
from super_gradients.common.data_types.enum import MultiGPUMode


from enum import Enum


class IncreaseType(Enum):
    """Type of increase compared to previous value, i.e. if the value is greater, smaller or the same.

    Difference with "improvement":
        If a loss goes from 1 to 0.5, the value is smaller (decreased), but the result is better (improvement).
        For accuracy from 1 to 0.5, the value is smaller, but this time the result decreased, because greater is better.
    """

    NONE = "none"
    IS_GREATER = "greater"
    IS_SMALLER = "smaller"
    IS_EQUAL = "equal"

    def to_symbol(self) -> str:
        """Get the symbol representing the current increase type"""
        if self == IncreaseType.NONE:
            return ""
        elif self == IncreaseType.IS_GREATER:
            return "↗"
        elif self == IncreaseType.IS_SMALLER:
            return "↘"
        else:
            return "="


class ImprovementType(Enum):
    """Type of improvement compared to previous value, i.e. if the value is better, worse or the same.

    Difference with "increase":
        If a loss goes from 1 to 0.5, the value is smaller (decreased), but the result is better (improvement).
        For accuracy from 1 to 0.5, the value is smaller, but this time the result decreased, because greater is better.
    """

    IS_BETTER = "better"
    IS_WORSE = "worse"
    IS_SAME = "same"
    NONE = "none"

    def to_color(self) -> Union[str, None]:
        """Get the color representing the current improvement type"""
        if self == ImprovementType.IS_SAME:
            return "white"
        elif self == ImprovementType.IS_BETTER:
            return "green"
        elif self == ImprovementType.IS_WORSE:
            return "red"
        else:
            return None


logger = get_logger(__name__)


@dataclass
class MonitoredValue:
    """Store a value and some indicators relative to its past iterations.

    The value can be a metric/loss, and the iteration can be epochs/batch.

    :param name:                    Name of the metric
    :param greater_is_better:       True, a greater value is considered better.
                                      ex: (greater_is_better=True) For Accuracy 1 is greater and therefore better than 0.4
                                      ex: (greater_is_better=False) For Loss 1 is greater and therefore worse than 0.4
                                    None when unknown
    :param current:                 Current value of the metric
    :param previous:                Value of the metric in previous iteration
    :param best:                    Value of the metric in best iteration (best according to greater_is_better)
    :param change_from_previous:    Change compared to previous iteration value
    :param change_from_best:        Change compared to best iteration value
    """

    name: str
    greater_is_better: bool = None
    current: float = None
    previous: float = None
    best: float = None
    change_from_previous: float = None
    change_from_best: float = None

    @property
    def has_increased_from_previous(self) -> IncreaseType:
        """Type of increase compared to previous value, i.e. if the value is greater, smaller or the same."""
        return self._get_increase_type(self.change_from_previous)

    @property
    def has_improved_from_previous(self) -> ImprovementType:
        """Type of improvement compared to previous value, i.e. if the value is better, worse or the same."""
        return self._get_improvement_type(delta=self.change_from_previous)

    @property
    def has_increased_from_best(self) -> IncreaseType:
        """Type of increase compared to best value, i.e. if the value is greater, smaller or the same."""
        return self._get_increase_type(self.change_from_best)

    @property
    def has_improved_from_best(self) -> ImprovementType:
        """Type of improvement compared to best value, i.e. if the value is better, worse or the same."""
        return self._get_improvement_type(delta=self.change_from_best)

    def _get_increase_type(self, delta: float) -> IncreaseType:
        """Type of increase, i.e. if the value is greater, smaller or the same."""
        if self.change_from_best is None:
            return IncreaseType.NONE
        if delta > 0:
            return IncreaseType.IS_GREATER
        elif delta < 0:
            return IncreaseType.IS_SMALLER
        else:
            return IncreaseType.IS_EQUAL

    def _get_improvement_type(self, delta: float) -> ImprovementType:
        """Type of improvement, i.e. if value is better, worse or the same."""
        if self.greater_is_better is None or self.change_from_best is None:
            return ImprovementType.NONE
        has_increased, has_decreased = delta > 0, delta < 0
        if has_increased and self.greater_is_better or has_decreased and not self.greater_is_better:
            return ImprovementType.IS_BETTER
        elif has_increased and not self.greater_is_better or has_decreased and self.greater_is_better:
            return ImprovementType.IS_WORSE
        else:
            return ImprovementType.IS_SAME


def update_monitored_value(previous_monitored_value: MonitoredValue, new_value: float) -> MonitoredValue:
    """Update the given ValueToMonitor object (could be a loss or a metric) with the new value

    :param previous_monitored_value: The stats about the value that is monitored throughout epochs.
    :param new_value: The value of the current epoch that will be used to update previous_monitored_value
    :return:
    """
    previous_value, previous_best_value = previous_monitored_value.current, previous_monitored_value.best
    name, greater_is_better = previous_monitored_value.name, previous_monitored_value.greater_is_better

    if previous_best_value is None:
        previous_best_value = previous_value
    elif greater_is_better:
        previous_best_value = max(previous_value, previous_best_value)
    else:
        previous_best_value = min(previous_value, previous_best_value)

    if previous_value is None:
        change_from_previous = None
        change_from_best = None
    else:
        change_from_previous = new_value - previous_value
        change_from_best = new_value - previous_best_value

    return MonitoredValue(
        name=name,
        current=new_value,
        previous=previous_value,
        best=previous_best_value,
        change_from_previous=change_from_previous,
        change_from_best=change_from_best,
        greater_is_better=greater_is_better,
    )


def update_monitored_values_dict(monitored_values_dict: Dict[str, MonitoredValue], new_values_dict: Dict[str, float]) -> Dict[str, MonitoredValue]:
    """Update the given ValueToMonitor object (could be a loss or a metric) with the new value

    :param monitored_values_dict: Dict mapping value names to their stats throughout epochs.
    :param new_values_dict: Dict mapping value names to their new (i.e. current epoch) value.
    :return: Updated monitored_values_dict
    """
    for monitored_value_name in monitored_values_dict.keys():
        monitored_values_dict[monitored_value_name] = update_monitored_value(
            new_value=new_values_dict[monitored_value_name],
            previous_monitored_value=monitored_values_dict[monitored_value_name],
        )
    return monitored_values_dict


def display_epoch_summary(
    epoch: int, n_digits: int, train_monitored_values: Dict[str, MonitoredValue], valid_monitored_values: Dict[str, MonitoredValue]
) -> None:
    """Display a summary of loss/metric of interest, for a given epoch.

    :param epoch: the number of epoch.
    :param n_digits: number of digits to display on screen for float values
    :param train_monitored_values: mapping of loss/metric with their stats that will be displayed
    :param valid_monitored_values: mapping of loss/metric with their stats that will be displayed
    :return:
    """

    def _format_to_str(val: float) -> str:
        return str(round(val, n_digits))

    def _generate_tree(value_name: str, monitored_value: MonitoredValue) -> Tree:
        """Generate a tree that represents the stats of a given loss/metric."""

        current = _format_to_str(monitored_value.current)
        root_id = str(hash(f"{value_name} = {current}")) + str(random.random())

        tree = Tree()
        tree.create_node(tag=f"{value_name.capitalize()} = {current}", identifier=root_id)

        if monitored_value.previous is not None:
            previous = _format_to_str(monitored_value.previous)
            best = _format_to_str(monitored_value.best)
            change_from_previous = _format_to_str(monitored_value.change_from_previous)
            change_from_best = _format_to_str(monitored_value.change_from_best)

            diff_with_prev_colored = colored(
                text=f"{monitored_value.has_increased_from_previous.to_symbol()} {change_from_previous}",
                color=monitored_value.has_improved_from_previous.to_color(),
            )
            diff_with_best_colored = colored(
                text=f"{monitored_value.has_increased_from_best.to_symbol()} {change_from_best}", color=monitored_value.has_improved_from_best.to_color()
            )

            tree.create_node(tag=f"Epoch N-1      = {previous:6} ({diff_with_prev_colored:8})", identifier=f"0_previous_{root_id}", parent=root_id)
            tree.create_node(tag=f"Best until now = {best:6} ({diff_with_best_colored:8})", identifier=f"1_best_{root_id}", parent=root_id)
        return tree

    train_tree = Tree()
    train_tree.create_node("Training", "Training")
    for name, value in train_monitored_values.items():
        train_tree.paste("Training", new_tree=_generate_tree(name, monitored_value=value))

    valid_tree = Tree()
    valid_tree.create_node("Validation", "Validation")
    for name, value in valid_monitored_values.items():
        valid_tree.paste("Validation", new_tree=_generate_tree(name, monitored_value=value))

    summary_tree = Tree()
    summary_tree.create_node(f"SUMMARY OF EPOCH {epoch}", "Summary")
    summary_tree.paste("Summary", train_tree)
    summary_tree.paste("Summary", valid_tree)
    summary_tree.show()


def try_port(port):
    """
    try_port - Helper method for tensorboard port binding
    :param port:
    :return:
    """
    sock = socket.socket(socket.AF_INET, socket.SOCK_STREAM)
    is_port_available = False
    try:
        sock.bind(("localhost", port))
        is_port_available = True

    except Exception as ex:
        print("Port " + str(port) + " is in use" + str(ex))

    sock.close()
    return is_port_available


def launch_tensorboard_process(checkpoints_dir_path: str, sleep_postpone: bool = True, port: int = None) -> Tuple[Process, int]:
    """
    launch_tensorboard_process - Default behavior is to scan all free ports from 6006-6016 and try using them
                                 unless port is defined by the user
        :param checkpoints_dir_path:
        :param sleep_postpone:
        :param port:
        :return: tuple of tb process, port
    """
    logdir_path = str(Path(checkpoints_dir_path).parent.absolute())
    tb_cmd = "tensorboard --logdir=" + logdir_path + " --bind_all"
    if port is not None:
        tb_ports = [port]
    else:
        tb_ports = range(6006, 6016)

    for tb_port in tb_ports:
        if not try_port(tb_port):
            continue
        else:
            print("Starting Tensor-Board process on port: " + str(tb_port))
            tensor_board_process = Process(target=os.system, args=([tb_cmd + " --port=" + str(tb_port)]))
            tensor_board_process.daemon = True
            tensor_board_process.start()

            # LET THE TENSORBOARD PROCESS START
            if sleep_postpone:
                time.sleep(3)
            return tensor_board_process, tb_port

    # RETURNING IRRELEVANT VALUES
    print("Failed to initialize Tensor-Board process on port: " + ", ".join(map(str, tb_ports)))
    return None, -1


def init_summary_writer(tb_dir, checkpoint_loaded, user_prompt=False):
    """Remove previous tensorboard files from directory and launch a tensor board process"""
    # If the training is from scratch, Walk through destination folder and delete existing tensorboard logs
    user = ""
    if not checkpoint_loaded:
        for filename in os.listdir(tb_dir):
            if "events" in filename:
                if not user_prompt:
                    logger.debug('"{}" will not be deleted'.format(filename))
                    continue

                while True:
                    # Verify with user before deleting old tensorboard files
                    user = (
                        input('\nOLDER TENSORBOARD FILES EXISTS IN EXPERIMENT FOLDER:\n"{}"\n' "DO YOU WANT TO DELETE THEM? [y/n]".format(filename))
                        if (user != "n" or user != "y")
                        else user
                    )
                    if user == "y":
                        os.remove("{}/{}".format(tb_dir, filename))
                        print("DELETED: {}!".format(filename))
                        break
                    elif user == "n":
                        print('"{}" will not be deleted'.format(filename))
                        break
                    print("Unknown answer...")

    # Launch a tensorboard process
    return SummaryWriter(tb_dir)


def add_log_to_file(filename, results_titles_list, results_values_list, epoch, max_epochs):
    """Add a message to the log file"""
    # -Note: opening and closing the file every time is in-efficient. It is done for experimental purposes
    with open(filename, "a") as f:
        f.write("\nEpoch (%d/%d)  - " % (epoch, max_epochs))
        for result_title, result_value in zip(results_titles_list, results_values_list):
            if isinstance(result_value, torch.Tensor):
                result_value = result_value.item()
            f.write(result_title + ": " + str(result_value) + "\t")


def write_training_results(writer, results_titles_list, results_values_list, epoch):
    """Stores the training and validation loss and accuracy for current epoch in a tensorboard file"""
    for res_key, res_val in zip(results_titles_list, results_values_list):
        # USE ONLY LOWER-CASE LETTERS AND REPLACE SPACES WITH '_' TO AVOID MANY TITLES FOR THE SAME KEY
        corrected_res_key = res_key.lower().replace(" ", "_")
        writer.add_scalar(corrected_res_key, res_val, epoch)
    writer.flush()


def write_hpms(writer, hpmstructs=[], special_conf={}):
    """Stores the training and dataset hyper params in the tensorboard file"""
    hpm_string = ""
    for hpm in hpmstructs:
        for key, val in hpm.__dict__.items():
            hpm_string += "{}: {}  \n  ".format(key, val)
    for key, val in special_conf.items():
        hpm_string += "{}: {}  \n  ".format(key, val)
    writer.add_text("Hyper_parameters", hpm_string)
    writer.flush()


# TODO: This should probably move into datasets/datasets_utils.py?
def unpack_batch_items(batch_items: Union[tuple, torch.Tensor]):
    """
    Adds support for unpacking batch items in train/validation loop.

    :param batch_items: (Union[tuple, torch.Tensor]) returned by the data loader, which is expected to be in one of
         the following formats:
            1. torch.Tensor or tuple, s.t inputs = batch_items[0], targets = batch_items[1] and len(batch_items) = 2
            2. tuple: (inputs, targets, additional_batch_items)

         where inputs are fed to the network, targets are their corresponding labels and additional_batch_items is a
         dictionary (format {additional_batch_item_i_name: additional_batch_item_i ...}) which can be accessed through
         the phase context under the attribute additional_batch_item_i_name, using a phase callback.


    :return: inputs, target, additional_batch_items
    """
    additional_batch_items = {}
    if len(batch_items) == 2:
        inputs, target = batch_items

    elif len(batch_items) == 3:
        inputs, target, additional_batch_items = batch_items

    else:
        raise UnsupportedBatchItemsFormat(batch_items)

    return inputs, target, additional_batch_items


def log_uncaught_exceptions(logger):
    """
    Makes logger log uncaught exceptions
    :param logger: logging.Logger

    :return: None
    """

    def log_exceptook(excepthook: Callable) -> Callable:
        """Wrapping function that logs exceptions that are not KeyboardInterrupt"""

        def handle_exception(exc_type, exc_value, exc_traceback):
            if not issubclass(exc_type, KeyboardInterrupt):
                logger.error("Uncaught exception", exc_info=(exc_type, exc_value, exc_traceback))
            excepthook(exc_type, exc_value, exc_traceback)
            return

        return handle_exception

    sys.excepthook = log_exceptook(sys.excepthook)


def parse_args(cfg, arg_names: Union[Sequence[str], callable]) -> dict:
    """
    parse args from a config.
    unlike get_param(), in this case only parameters that appear in the config will override default params from the function's signature
    """
    if not isinstance(arg_names, Sequence):
        arg_names = get_callable_param_names(arg_names)

    kwargs_dict = {}
    for arg_name in arg_names:
        if hasattr(cfg, arg_name) and getattr(cfg, arg_name) is not None:
            kwargs_dict[arg_name] = getattr(cfg, arg_name)
    return kwargs_dict


def get_callable_param_names(obj: callable) -> Tuple[str]:
    """Get the param names of a given callable (function, class, ...)
    :param obj: Object to inspect
    :return: Param names of that object
    """
    return tuple(inspect.signature(obj).parameters)


def log_main_training_params(
    multi_gpu: MultiGPUMode, num_gpus: int, batch_size: int, batch_accumulate: int, train_dataset_length: int, train_dataloader_len: int
):
    """Log training parameters"""
    msg = (
        "TRAINING PARAMETERS:\n"
        f"    - Mode:                         {multi_gpu.name if multi_gpu else 'Single GPU'}\n"
        f"    - Number of GPUs:               {num_gpus if 'cuda' in device_config.device  else 0:<10} ({torch.cuda.device_count()} available on the machine)\n"
<<<<<<< HEAD
        f"    - Dataset size:                 {train_dataset_length:<10} [Samples]\n"
        f"    - Dataloader size:              {train_dataloader_len:<10} [Batches]\n"
=======
        f"    - Dataset size:                 {train_dataset_length:<10} (len(train_set))\n"
>>>>>>> 91b52324
        f"    - Batch size per GPU:           {batch_size:<10} (batch_size)\n"
        f"    - Batch Accumulate:             {batch_accumulate:<10} (batch_accumulate)\n"
        f"    - Total batch size:             {num_gpus * batch_size:<10} (num_gpus * batch_size)\n"
        f"    - Effective Batch size:         {num_gpus * batch_size * batch_accumulate:<10} (num_gpus * batch_size * batch_accumulate)\n"
<<<<<<< HEAD
        f"    - Iterations per epoch:         {int(train_dataset_length / (num_gpus * batch_size)):<10} (len(train_set) / total_batch_size)\n"
        f"    - Gradient updates per epoch:   {int(train_dataset_length / (num_gpus * batch_size * batch_accumulate)):<10} "
        f"(len(train_set) / effective_batch_size)\n"
=======
        f"    - Iterations per epoch:         {int(train_dataloader_len):<10} (len(train_loader))\n"
        f"    - Gradient updates per epoch:   {int(train_dataloader_len / batch_accumulate):<10} (len(train_loader) / batch_accumulate)\n"
>>>>>>> 91b52324
    )
    logger.info(msg)<|MERGE_RESOLUTION|>--- conflicted
+++ resolved
@@ -457,23 +457,12 @@
         "TRAINING PARAMETERS:\n"
         f"    - Mode:                         {multi_gpu.name if multi_gpu else 'Single GPU'}\n"
         f"    - Number of GPUs:               {num_gpus if 'cuda' in device_config.device  else 0:<10} ({torch.cuda.device_count()} available on the machine)\n"
-<<<<<<< HEAD
-        f"    - Dataset size:                 {train_dataset_length:<10} [Samples]\n"
-        f"    - Dataloader size:              {train_dataloader_len:<10} [Batches]\n"
-=======
         f"    - Dataset size:                 {train_dataset_length:<10} (len(train_set))\n"
->>>>>>> 91b52324
         f"    - Batch size per GPU:           {batch_size:<10} (batch_size)\n"
         f"    - Batch Accumulate:             {batch_accumulate:<10} (batch_accumulate)\n"
         f"    - Total batch size:             {num_gpus * batch_size:<10} (num_gpus * batch_size)\n"
         f"    - Effective Batch size:         {num_gpus * batch_size * batch_accumulate:<10} (num_gpus * batch_size * batch_accumulate)\n"
-<<<<<<< HEAD
-        f"    - Iterations per epoch:         {int(train_dataset_length / (num_gpus * batch_size)):<10} (len(train_set) / total_batch_size)\n"
-        f"    - Gradient updates per epoch:   {int(train_dataset_length / (num_gpus * batch_size * batch_accumulate)):<10} "
-        f"(len(train_set) / effective_batch_size)\n"
-=======
         f"    - Iterations per epoch:         {int(train_dataloader_len):<10} (len(train_loader))\n"
         f"    - Gradient updates per epoch:   {int(train_dataloader_len / batch_accumulate):<10} (len(train_loader) / batch_accumulate)\n"
->>>>>>> 91b52324
     )
     logger.info(msg)