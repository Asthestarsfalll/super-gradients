--- conflicted
+++ resolved
@@ -1,20 +1,18 @@
-from super_gradients.training.models.all_architectures import KD_ARCHITECTURES
-from super_gradients.training.models.kd_modules.kd_module import KDModule
 from super_gradients.training.sg_model import SgModel
 from typing import Union
+from torch import nn
 from super_gradients.common.abstractions.abstract_logger import get_logger
 from super_gradients.training import utils as core_utils
+from super_gradients.training.utils import sg_model_utils
+from super_gradients.training.utils.checkpoint_utils import read_ckpt_state_dict, load_checkpoint_to_model
 from super_gradients.training.pretrained_models import PRETRAINED_NUM_CLASSES
 from super_gradients.training.utils import get_param
-<<<<<<< HEAD
 from super_gradients.training.utils.callbacks import PhaseContext
-=======
 from super_gradients.training.utils.checkpoint_utils import read_ckpt_state_dict, \
     load_checkpoint_to_model
 from super_gradients.training.exceptions.kd_model_exceptions import ArchitectureKwargsException, \
     UnsupportedKDArchitectureException, InconsistentParamsException, UnsupportedKDModelArgException, \
     TeacherKnowledgeException, UndefinedNumClassesException
->>>>>>> 70d3fa0e
 
 logger = get_logger(__name__)
 
@@ -26,189 +24,101 @@
     This class extends SgModel to support knowledge distillation.
     """
 
-    def build_model(self,
-                    # noqa: C901 - too complex
-                    architecture: Union[str, KDModule] = 'kd_module',
-                    arch_params={}, checkpoint_params={},
+    def build_model(self,  # noqa: C901 - too complex
+                    architecture: Union[str, nn.Module] = 'kd_module',
+                    arch_params={},
                     *args, **kwargs):
-        """
-        :param architecture: (Union[str, KDModule]) Defines the network's architecture from models/KD_ARCHITECTURES
-         (default='kd_module')
-
-        :param arch_params: (dict) Architecture H.P. e.g.: block, num_blocks, num_classes, etc to be passed to kd
-            architecture class (discarded when architecture is KDModule instance)
-
-        :param checkpoint_params: (dict) A dictionary like object with the following keys/values:
-
-              student_pretrained_weights:   String describing the dataset of the pretrained weights (for example
-              "imagenent") for the student network.
-
-              teacher_pretrained_weights:   String describing the dataset of the pretrained weights (for example
-              "imagenent") for the teacher network.
-
-              teacher_checkpoint_path:    Local path to the teacher's checkpoint. Note that when passing pretrained_weights
-                                   through teacher_arch_params these weights will be overridden by the
-                                   pretrained checkpoint. (default=None)
-
-              load_kd_model_checkpoint:   Whether to load an entire KDModule checkpoint (used to continue KD training)
-               (default=False)
-
-              kd_model_source_ckpt_folder_name: Folder name to load an entire KDModule checkpoint from
-                (self.experiment_name if none is given) to resume KD training (default=None)
-
-              kd_model_external_checkpoint_path: The path to the external checkpoint to be loaded. Can be absolute or relative
-                                               (ie: path/to/checkpoint.pth). If provided, will automatically attempt to
-                                               load the checkpoint even if the load_checkpoint flag is not provided.
-                                               (deafult=None)
-
-        :keyword student_architecture: (Union[str, SgModule]) Defines the student's architecture from
-            models/ALL_ARCHITECTURES (when str), or directly defined the student network (when SgModule).
-
-        :keyword teacher_architecture: (Union[str, SgModule]) Defines the teacher's architecture from
-            models/ALL_ARCHITECTURES (when str), or directly defined the teacher network (when SgModule).
-
-        :keyword student_arch_params: (dict) Architecture H.P. e.g.: block, num_blocks, num_classes, etc for student
-            net. (deafult={})
-
-        :keyword teacher_arch_params: (dict) Architecture H.P. e.g.: block, num_blocks, num_classes, etc for teacher
-            net. (deafult={})
-
-        :keyword run_teacher_on_eval: (bool)- whether to run self.teacher at eval mode regardless of self.train(mode)
-
 
         """
-        kwargs.setdefault("student_architecture", None)
-        kwargs.setdefault("teacher_architecture", None)
-        kwargs.setdefault("student_arch_params", {})
-        kwargs.setdefault("teacher_arch_params", {})
-        kwargs.setdefault("run_teacher_on_eval", False)
+        :param architecture:               Should be ignored (currently, as we support only one kd_module)
+         (defult='kd_module')
 
-        self._validate_args(arch_params, architecture, checkpoint_params, **kwargs)
+        :param arch_params:                A dictionary like object with the following keys/values:
 
-        super(KDModel, self).build_model(architecture=architecture, arch_params=arch_params,
-                                         checkpoint_params=checkpoint_params, **kwargs)
+          student: torch.nn.Module - the student model, if None is given- it will be instantiated according to
+            student_architecture and student_arch_params (default=None)
 
-    def _validate_args(self, arch_params, architecture, checkpoint_params, **kwargs):
-        student_architecture = get_param(kwargs, "student_architecture")
-        teacher_architecture = get_param(kwargs, "teacher_architecture")
-        student_arch_params = get_param(kwargs, "student_arch_params")
-        teacher_arch_params = get_param(kwargs, "teacher_arch_params")
+          teacher: torch.nn.Module - the teacher model, if None is given- it will be instantiated according to
+            teacher_architecture and teacher_arch_params (default=None)
 
-        if get_param(checkpoint_params, 'pretrained_weights') is not None:
-            raise UnsupportedKDModelArgException("pretrained_weights", "checkpoint_params")
+          run_teacher_on_eval:   Whether to run self.teacher at eval mode regardless of self.train(mode) (default=False)
 
-        if not isinstance(architecture, KDModule):
-            if student_architecture is None or teacher_architecture is None:
-                raise ArchitectureKwargsException()
-            if architecture not in KD_ARCHITECTURES.keys():
-                raise UnsupportedKDArchitectureException(architecture)
+          student_architecture:       Defines the student's architecture from models/ALL_ARCHITECTURES (discarded in
+           case 'student' is passed through arch_params) (default=none)
 
-        # DERIVE NUMBER OF CLASSES FROM DATASET INTERFACE IF NOT SPECIFIED OR ARCH PARAMS FOR TEACHER AND STUDENT
-        self._validate_num_classes(student_arch_params, teacher_arch_params)
+          teacher_architecture:       Defines the teacher's architecture from models/ALL_ARCHITECTURES (discarded in
+           case 'teacher' is passed through arch_params) (default=None)
 
+          student_arch_params:        Architecture H.P. e.g.: block, num_blocks, num_classes, etc for student net.
+           (deafult={})
+
+          teacher_arch_params:        Architecture H.P. e.g.: block, num_blocks, num_classes, etc for teacher net.
+           (default={})
+
+          teacher_checkpoint_path:    Local path to the teacher's checkpoint. Note that when passing pretrained_weights
+                                           through teacher_arch_params these weights will be overridden by the
+                                           pretrained checkpoint. (default=None)
+
+          load_kd_model_checkpoint:   Whether to load an entire KDModule checkpoint (used to continue KD training)
+           (default=False)
+
+          kd_model_source_ckpt_folder_name: Folder name to load an entire KDModule checkpoint from
+            (self.experiment_name if none is given) to resume KD training (default=None)
+
+          kd_model_external_checkpoint_path: The path to the external checkpoint to be loaded. Can be absolute or relative
+                                           (ie: path/to/checkpoint.pth). If provided, will automatically attempt to
+                                           load the checkpoint even if the load_checkpoint flag is not provided.
+                                           (deafult=None)
+        """
+
+        student_net = get_param(arch_params, "student")
+        teacher_net = get_param(arch_params, "teacher")
+
+        student_architecture = get_param(arch_params, "student_architecture")
+        teacher_architecture = get_param(arch_params, "teacher_architecture")
+        student_arch_params = get_param(arch_params, "student_arch_params")
+        teacher_arch_params = get_param(arch_params, "teacher_arch_params")
+        teacher_checkpoint_path = get_param(arch_params, "teacher_checkpoint_path")
+
+        if (student_net and student_architecture) or (not student_net and not student_architecture):
+            raise ValueError("Exactly one of: student, student_architecture should be passed through arch_params")
+        if (teacher_net and teacher_architecture) or (not teacher_net and not teacher_architecture):
+            raise ValueError("Exactly one of: teacher, teacher_architecture should be passed through arch_params")
+
+        # DERIVE NUMBER OF CLASSES FROM DATASET INTERFACE IF NOT SPECIFIED
+        if 'num_classes' not in student_arch_params.keys():
+            if self.dataset_interface is None:
+                raise Exception('Error', 'Number of classes not defined in students arch params and dataset is not '
+                                         'defined')
+            else:
+                student_arch_params['num_classes'] = len(self.classes)
+
+        # ASSIGN STUDENT'S NUM_CLASSES TO TEACHER AND MAIN KD MODULE ARCH PARAMS
+        teacher_arch_params['num_classes'] = student_arch_params['num_classes']
         arch_params['num_classes'] = student_arch_params['num_classes']
+
+        student_arch_params = core_utils.HpmStruct(**student_arch_params)
+        teacher_arch_params = core_utils.HpmStruct(**teacher_arch_params)
+
+        if not student_net:
+            student_net, _ = sg_model_utils.instantiate_net(student_architecture, student_arch_params)
 
         # MAKE SURE TEACHER'S PRETRAINED NUM CLASSES EQUALS TO THE ONES BELONGING TO STUDENT AS WE CAN'T REPLACE
         # THE TEACHER'S HEAD
-        teacher_pretrained_weights = core_utils.get_param(checkpoint_params, 'teacher_pretrained_weights',
-                                                          default_val=None)
+        teacher_pretrained_weights = core_utils.get_param(teacher_arch_params, 'pretrained_weights', default_val=None)
         if teacher_pretrained_weights is not None:
             teacher_pretrained_num_classes = PRETRAINED_NUM_CLASSES[teacher_pretrained_weights]
-            if teacher_pretrained_num_classes != teacher_arch_params['num_classes']:
-                raise InconsistentParamsException("Pretrained dataset number of classes", "teacher's arch params",
-                                                  "number of classes", "student's number of classes")
+            if teacher_pretrained_num_classes != arch_params['num_classes']:
+                raise ValueError(
+                    "Pretrained dataset number of classes in teacher's arch params must be equal to the student's "
+                    "number of classes.")
 
-        teacher_checkpoint_path = get_param(checkpoint_params, "teacher_checkpoint_path")
-        load_kd_model_checkpoint = get_param(checkpoint_params, "load_checkpoint")
-
-        # CHECK THAT TEACHER NETWORK HOLDS KNOWLEDGE FOR THE STUDENT TO LEARN FROM OR THAT WE ARE LOADING AN ENTIRE KD
-        if not (teacher_pretrained_weights or teacher_checkpoint_path or load_kd_model_checkpoint):
-            raise TeacherKnowledgeException()
-
-    def _validate_num_classes(self, student_arch_params, teacher_arch_params):
-        """
-        Checks validity of num_classes for num_classes (i.e existence and consistency between subnets)
-
-        :param student_arch_params: (dict) Architecture H.P. e.g.: block, num_blocks, num_classes, etc for student
-        :param teacher_arch_params: (dict) Architecture H.P. e.g.: block, num_blocks, num_classes, etc for teacher
-
-        """
-        self._validate_subnet_num_classes(student_arch_params)
-        self._validate_subnet_num_classes(teacher_arch_params)
-        if teacher_arch_params['num_classes'] != student_arch_params['num_classes']:
-            raise InconsistentParamsException("num_classes", "student_arch_params", "num_classes",
-                                              "teacher_arch_params")
-
-    def _validate_subnet_num_classes(self, subnet_arch_params):
-        """
-        Derives num_classes in student_arch_params/teacher_arch_params from dataset interface or raises an error
-         when none is given
-
-        :param subnet_arch_params: Arch params for student/teacher
-
-        """
-
-        if 'num_classes' not in subnet_arch_params.keys():
-            if self.dataset_interface is None:
-                raise UndefinedNumClassesException()
-            else:
-                subnet_arch_params['num_classes'] = len(self.classes)
-
-    def instantiate_net(self, architecture: Union[KDModule, KDModule.__class__, str], arch_params: dict,
-                        checkpoint_params: dict, *args, **kwargs) -> tuple:
-        """
-        Instantiates kd_module according to architecture and arch_params, handles pretrained weights for the student
-         and teacher networks, and the required module manipulation (i.e head replacement) for the teacher network.
-
-        :param architecture: String, KDModule or uninstantiated KDModule class describing the netowrks architecture.
-        :param arch_params: Architecture's parameters passed to networks c'tor.
-        :param checkpoint_params: checkpoint loading related parameters dictionary with 'pretrained_weights' key,
-            s.t it's value is a string describing the dataset of the pretrained weights (for example "imagenent").
-
-        :return: instantiated netowrk i.e KDModule, architecture_class (will be none when architecture is not str)
-        """
-
-        student_architecture = get_param(kwargs, "student_architecture")
-        teacher_architecture = get_param(kwargs, "teacher_architecture")
-        student_arch_params = get_param(kwargs, "student_arch_params")
-        teacher_arch_params = get_param(kwargs, "teacher_arch_params")
-        student_arch_params = core_utils.HpmStruct(**student_arch_params)
-        teacher_arch_params = core_utils.HpmStruct(**teacher_arch_params)
-        student_pretrained_weights = get_param(checkpoint_params, 'student_pretrained_weights')
-        teacher_pretrained_weights = get_param(checkpoint_params, 'teacher_pretrained_weights')
-
-        student = super().instantiate_net(student_architecture, student_arch_params,
-                                          {"pretrained_weights": student_pretrained_weights})
-        teacher = super().instantiate_net(teacher_architecture, teacher_arch_params,
-                                          {"pretrained_weights": teacher_pretrained_weights})
-
-        run_teacher_on_eval = get_param(kwargs, "run_teacher_on_eval", default_val=False)
-
-        architecture_cls = None
-        if isinstance(architecture, str):
-            architecture_cls = KD_ARCHITECTURES[architecture]
-            net = architecture_cls(arch_params=arch_params, student=student, teacher=teacher,
-                                   run_teacher_on_eval=run_teacher_on_eval)
-        elif isinstance(architecture, KDModule.__class__):
-            net = architecture(arch_params=arch_params, student=student, teacher=teacher,
-                               run_teacher_on_eval=run_teacher_on_eval)
-        else:
-            net = architecture
-
-        return net
-
-    def _load_checkpoint_to_model(self):
-        """
-        Initializes teacher weights with teacher_checkpoint_path if needed, then handles checkpoint loading for
-         the entire KD network following the same logic as in SgModel.
-        """
-        teacher_checkpoint_path = get_param(self.checkpoint_params, "teacher_checkpoint_path")
-        teacher_net = self.net.module.teacher
+        if not teacher_net:
+            teacher_net, _ = sg_model_utils.instantiate_net(teacher_architecture, teacher_arch_params)
 
         if teacher_checkpoint_path is not None:
 
             #  WARN THAT TEACHER_CKPT WILL OVERRIDE TEACHER'S PRETRAINED WEIGHTS
-            teacher_pretrained_weights = get_param(self.checkpoint_params, "teacher_pretrained_weights")
             if teacher_pretrained_weights:
                 logger.warning(
                     teacher_checkpoint_path + " checkpoint is "
@@ -223,7 +133,6 @@
                                      load_weights_only=True,
                                      load_ema_as_net=load_teachers_ema)
 
-<<<<<<< HEAD
         # CHECK THAT TEACHER NETWORK HOLDS KNOWLEDGE FOR THE STUDENT TO LEARN FROM
         if not (teacher_pretrained_weights or teacher_checkpoint_path or arch_params["load_checkpoint"]):
             raise ValueError("Expected: at least one of: teacher_pretrained_weights, teacher_checkpoint_path or "
@@ -248,6 +157,3 @@
 
         SgModel.update_context(context, **kwargs)
 
-=======
-        super(KDModel, self)._load_checkpoint_to_model()
->>>>>>> 70d3fa0e
