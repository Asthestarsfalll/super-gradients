import unittest
import super_gradients
from super_gradients.training import MultiGPUMode
from super_gradients.training import SgModel
from super_gradients.training.datasets.dataset_interfaces.dataset_interface import ImageNetDatasetInterface, \
<<<<<<< HEAD
    ClassificationTestDatasetInterface, CoCoSegmentationDatasetInterface
from super_gradients.training.utils.segmentation_utils import coco_sub_classes_inclusion_tuples_list
=======
    ClassificationTestDatasetInterface, CityscapesDatasetInterface, SegmentationTestDatasetInterface
>>>>>>> b5bd41f8
from super_gradients.training.metrics import Accuracy, IoU
import os
import shutil
import torchvision.transforms as transforms
from super_gradients.training.losses.ddrnet_loss import DDRNetLoss


class PretrainedModelsTest(unittest.TestCase):
    def setUp(self) -> None:
        super_gradients.init_trainer()
        self.imagenet_pretrained_models = ["resnet50", "repvgg_a0", "regnetY800"]

        self.imagenet_pretrained_arch_params = {"resnet50": {"pretrained_weights": "imagenet"},
                                                "regnetY800": {"pretrained_weights": "imagenet"},
                                                "repvgg_a0": {"pretrained_weights": "imagenet",
                                                              "build_residual_branches": True}}

        self.imagenet_pretrained_accuracies = {"resnet50": 0.763,
                                               "repvgg_a0": 0.7205,
                                               "regnetY800": 0.7605}
        self.imagenet_dataset = ImageNetDatasetInterface(data_dir="/data/Imagenet", dataset_params={"batch_size": 128})

        self.transfer_classification_dataset = ClassificationTestDatasetInterface(image_size=224)

        self.transfer_classification_train_params = {"max_epochs": 3,
                                                     "lr_updates": [1],
                                                     "lr_decay_factor": 0.1,
                                                     "initial_lr": 0.6,
                                                     "loss": "cross_entropy",
                                                     "lr_mode": "step",
                                                     "optimizer_params": {"weight_decay": 0.000,
                                                                          "momentum": 0.9},
                                                     "train_metrics_list": [Accuracy()],
                                                     "valid_metrics_list": [Accuracy()],
                                                     "loss_logging_items_names": ["Loss"],
                                                     "metric_to_watch": "Accuracy",
                                                     "greater_metric_to_watch_is_better": True}

<<<<<<< HEAD
        self.coco_segmentation_subclass_pretrained_models = ["shelfnet34"]
        self.coco_segmentation_subclass_pretrained_arch_params = {"shelfnet34": {"pretrained_weights": "coco_segmentation_subclass",
                                                                                 "num_classes": 21, "image_size": 512}}
        self.coco_segmentation_subclass_pretrained_mious = {"shelfnet34": 0.651}
        self.coco_segmentation_dataset = CoCoSegmentationDatasetInterface(dataset_params={
            "batch_size": 24,
            "val_batch_size": 24,
            "dataset_dir": "/data/coco/",
            "img_size": 608,
            "crop_size": 512
        }, dataset_classes_inclusion_tuples_list=coco_sub_classes_inclusion_tuples_list()
        )
=======
        self.cityscapes_pretrained_models = ["ddrnet_23", "ddrnet_23_slim"]
        self.cityscapes_pretrained_arch_params = {
            "ddrnet_23": {"pretrained_weights": "cityscapes", "num_classes": 19, "aux_head": True, "sync_bn": True}}
        self.cityscapes_pretrained_mious = {"ddrnet_23": 0.7865,
                                            "ddrnet_23_slim": 0.7689}
        self.cityscapes_dataset = CityscapesDatasetInterface(dataset_params={
            "batch_size": 3,
            "val_batch_size": 3,
            "dataset_dir": "/home/ofri/cityscapes/",
            "crop_size": 1024,
            "img_size": 1024,
            "image_mask_transforms_aug": transforms.Compose([]),
            "image_mask_transforms": transforms.Compose([])  # no transform for evaluation
        }, cache_labels=False)
        self.transfer_segmentation_dataset = SegmentationTestDatasetInterface(image_size=1024)
        self.transfer_segmentation_train_params = {"max_epochs": 3,
                                                   "initial_lr": 1e-2,
                                                   "loss": DDRNetLoss(),
                                                   "lr_mode": "poly",
                                                   "ema": True,  # unlike the paper (not specified in paper)
                                                   "average_best_models": True,
                                                   "optimizer": "SGD",
                                                   "mixed_precision": False,
                                                   "optimizer_params":
                                                       {"weight_decay": 5e-4,
                                                        "momentum": 0.9},
                                                   "load_opt_params": False,
                                                   "train_metrics_list": [IoU(5)],
                                                   "valid_metrics_list": [IoU(5)],
                                                   "loss_logging_items_names": ["main_loss", "aux_loss", "Loss"],
                                                   "metric_to_watch": "IoU",
                                                   "greater_metric_to_watch_is_better": True
                                                   }
>>>>>>> b5bd41f8

    def test_pretrained_resnet50_imagenet(self):
        trainer = SgModel('imagenet_pretrained_resnet50', model_checkpoints_location='local',
                          multi_gpu=MultiGPUMode.OFF)
        trainer.connect_dataset_interface(self.imagenet_dataset, data_loader_num_workers=8)
        trainer.build_model("resnet50", arch_params=self.imagenet_pretrained_arch_params["resnet50"])
        res = trainer.test(test_loader=self.imagenet_dataset.val_loader, test_metrics_list=[Accuracy()],
                           metrics_progress_verbose=True)[0].cpu().item()
        self.assertAlmostEqual(res, self.imagenet_pretrained_accuracies["resnet50"])

    def test_transfer_learning_resnet50_imagenet(self):
        trainer = SgModel('imagenet_pretrained_resnet50_transfer_learning', model_checkpoints_location='local',
                          multi_gpu=MultiGPUMode.OFF)
        trainer.connect_dataset_interface(self.transfer_classification_dataset, data_loader_num_workers=8)
        trainer.build_model("resnet50", arch_params=self.imagenet_pretrained_arch_params["resnet50"])
        trainer.train(training_params=self.transfer_classification_train_params)

    def test_pretrained_regnetY800_imagenet(self):
        trainer = SgModel('imagenet_pretrained_regnetY800', model_checkpoints_location='local',
                          multi_gpu=MultiGPUMode.OFF)
        trainer.connect_dataset_interface(self.imagenet_dataset, data_loader_num_workers=8)
        trainer.build_model("regnetY800", arch_params=self.imagenet_pretrained_arch_params["regnetY800"])
        res = trainer.test(test_loader=self.imagenet_dataset.val_loader, test_metrics_list=[Accuracy()],
                           metrics_progress_verbose=True)[0].cpu().item()
        self.assertAlmostEqual(res, self.imagenet_pretrained_accuracies["regnetY800"])

    def test_transfer_learning_regnetY800_imagenet(self):
        trainer = SgModel('imagenet_pretrained_regnetY800_transfer_learning', model_checkpoints_location='local',
                          multi_gpu=MultiGPUMode.OFF)
        trainer.connect_dataset_interface(self.transfer_classification_dataset, data_loader_num_workers=8)
        trainer.build_model("regnetY800", arch_params=self.imagenet_pretrained_arch_params["regnetY800"])
        trainer.train(training_params=self.transfer_classification_train_params)

    def test_pretrained_repvgg_a0_imagenet(self):
        trainer = SgModel('imagenet_pretrained_repvgg_a0', model_checkpoints_location='local',
                          multi_gpu=MultiGPUMode.OFF)
        trainer.connect_dataset_interface(self.imagenet_dataset, data_loader_num_workers=8)
        trainer.build_model("repvgg_a0", arch_params=self.imagenet_pretrained_arch_params["repvgg_a0"])
        res = trainer.test(test_loader=self.imagenet_dataset.val_loader, test_metrics_list=[Accuracy()],
                           metrics_progress_verbose=True)[0].cpu().item()
        self.assertAlmostEqual(res, self.imagenet_pretrained_accuracies["repvgg_a0"])

    def test_transfer_learning_repvgg_a0_imagenet(self):
        trainer = SgModel('imagenet_pretrained_repvgg_a0_transfer_learning', model_checkpoints_location='local',
                          multi_gpu=MultiGPUMode.OFF)
        trainer.connect_dataset_interface(self.transfer_classification_dataset, data_loader_num_workers=8)
        trainer.build_model("repvgg_a0", arch_params=self.imagenet_pretrained_arch_params["repvgg_a0"])
        trainer.train(training_params=self.transfer_classification_train_params)

<<<<<<< HEAD
    def test_pretrained_coco_segmentation_subclass_pretrained_shelfnet34(self):
        trainer = SgModel('coco_segmentation_subclass_pretrained_shelfnet34', model_checkpoints_location='local',
                          multi_gpu=MultiGPUMode.OFF)
        trainer.connect_dataset_interface(self.coco_segmentation_dataset, data_loader_num_workers=8)
        trainer.build_model("shelfnet34", arch_params=self.coco_segmentation_subclass_pretrained_arch_params["shelfnet34"])
        res = trainer.test(test_loader=self.coco_segmentation_dataset.val_loader, test_metrics_list=[IoU(21)],
                           metrics_progress_verbose=True)[0].cpu().item()
        self.assertAlmostEqual(res, self.coco_segmentation_subclass_pretrained_mious["shelfnet34"], places=2)
=======
    def test_pretrained_ddrnet23_cityscapes(self):
        trainer = SgModel('cityscapes_pretrained_ddrnet23', model_checkpoints_location='local',
                          multi_gpu=MultiGPUMode.OFF)
        trainer.connect_dataset_interface(self.cityscapes_dataset, data_loader_num_workers=8)
        trainer.build_model("ddrnet_23", arch_params=self.cityscapes_pretrained_arch_params["ddrnet_23"])
        res = trainer.test(test_loader=self.cityscapes_dataset.val_loader,
                           test_metrics_list=[IoU(num_classes=20, ignore_index=19)],
                           metrics_progress_verbose=True)[0].cpu().item()
        self.assertAlmostEqual(res, self.cityscapes_pretrained_mious["ddrnet_23"])

    def test_pretrained_ddrnet23_slim_cityscapes(self):
        trainer = SgModel('cityscapes_pretrained_ddrnet23_slim', model_checkpoints_location='local',
                          multi_gpu=MultiGPUMode.OFF)
        trainer.connect_dataset_interface(self.cityscapes_dataset, data_loader_num_workers=8)
        trainer.build_model("ddrnet_23_slim", arch_params=self.cityscapes_pretrained_arch_params["ddrnet_23"])
        res = trainer.test(test_loader=self.cityscapes_dataset.val_loader,
                           test_metrics_list=[IoU(num_classes=20, ignore_index=19)],
                           metrics_progress_verbose=True)[0].cpu().item()
        self.assertAlmostEqual(res, self.cityscapes_pretrained_mious["ddrnet_23_slim"])

    def test_transfer_learning_ddrnet23_cityscapes(self):
        trainer = SgModel('cityscapes_pretrained_ddrnet23_transfer_learning', model_checkpoints_location='local',
                          multi_gpu=MultiGPUMode.OFF)
        trainer.connect_dataset_interface(self.transfer_segmentation_dataset, data_loader_num_workers=8)
        trainer.build_model("ddrnet_23", arch_params=self.cityscapes_pretrained_arch_params["ddrnet_23"])
        trainer.train(training_params=self.transfer_segmentation_train_params)

    def test_transfer_learning_ddrnet23_slim_cityscapes(self):
        trainer = SgModel('cityscapes_pretrained_ddrnet23_slim_transfer_learning', model_checkpoints_location='local',
                          multi_gpu=MultiGPUMode.OFF)
        trainer.connect_dataset_interface(self.transfer_segmentation_dataset, data_loader_num_workers=8)
        trainer.build_model("ddrnet_23_slim", arch_params=self.cityscapes_pretrained_arch_params["ddrnet_23"])
        trainer.train(training_params=self.transfer_segmentation_train_params)
>>>>>>> b5bd41f8

    def tearDown(self) -> None:
        if os.path.exists('~/.cache/torch/hub/'):
            shutil.rmtree('~/.cache/torch/hub/')


if __name__ == '__main__':
    unittest.main()<|MERGE_RESOLUTION|>--- conflicted
+++ resolved
@@ -3,12 +3,8 @@
 from super_gradients.training import MultiGPUMode
 from super_gradients.training import SgModel
 from super_gradients.training.datasets.dataset_interfaces.dataset_interface import ImageNetDatasetInterface, \
-<<<<<<< HEAD
-    ClassificationTestDatasetInterface, CoCoSegmentationDatasetInterface
+    ClassificationTestDatasetInterface, CityscapesDatasetInterface, SegmentationTestDatasetInterface, CoCoSegmentationDatasetInterface
 from super_gradients.training.utils.segmentation_utils import coco_sub_classes_inclusion_tuples_list
-=======
-    ClassificationTestDatasetInterface, CityscapesDatasetInterface, SegmentationTestDatasetInterface
->>>>>>> b5bd41f8
 from super_gradients.training.metrics import Accuracy, IoU
 import os
 import shutil
@@ -47,7 +43,6 @@
                                                      "metric_to_watch": "Accuracy",
                                                      "greater_metric_to_watch_is_better": True}
 
-<<<<<<< HEAD
         self.coco_segmentation_subclass_pretrained_models = ["shelfnet34"]
         self.coco_segmentation_subclass_pretrained_arch_params = {"shelfnet34": {"pretrained_weights": "coco_segmentation_subclass",
                                                                                  "num_classes": 21, "image_size": 512}}
@@ -60,7 +55,8 @@
             "crop_size": 512
         }, dataset_classes_inclusion_tuples_list=coco_sub_classes_inclusion_tuples_list()
         )
-=======
+        
+
         self.cityscapes_pretrained_models = ["ddrnet_23", "ddrnet_23_slim"]
         self.cityscapes_pretrained_arch_params = {
             "ddrnet_23": {"pretrained_weights": "cityscapes", "num_classes": 19, "aux_head": True, "sync_bn": True}}
@@ -94,7 +90,7 @@
                                                    "metric_to_watch": "IoU",
                                                    "greater_metric_to_watch_is_better": True
                                                    }
->>>>>>> b5bd41f8
+
 
     def test_pretrained_resnet50_imagenet(self):
         trainer = SgModel('imagenet_pretrained_resnet50', model_checkpoints_location='local',
@@ -144,16 +140,6 @@
         trainer.build_model("repvgg_a0", arch_params=self.imagenet_pretrained_arch_params["repvgg_a0"])
         trainer.train(training_params=self.transfer_classification_train_params)
 
-<<<<<<< HEAD
-    def test_pretrained_coco_segmentation_subclass_pretrained_shelfnet34(self):
-        trainer = SgModel('coco_segmentation_subclass_pretrained_shelfnet34', model_checkpoints_location='local',
-                          multi_gpu=MultiGPUMode.OFF)
-        trainer.connect_dataset_interface(self.coco_segmentation_dataset, data_loader_num_workers=8)
-        trainer.build_model("shelfnet34", arch_params=self.coco_segmentation_subclass_pretrained_arch_params["shelfnet34"])
-        res = trainer.test(test_loader=self.coco_segmentation_dataset.val_loader, test_metrics_list=[IoU(21)],
-                           metrics_progress_verbose=True)[0].cpu().item()
-        self.assertAlmostEqual(res, self.coco_segmentation_subclass_pretrained_mious["shelfnet34"], places=2)
-=======
     def test_pretrained_ddrnet23_cityscapes(self):
         trainer = SgModel('cityscapes_pretrained_ddrnet23', model_checkpoints_location='local',
                           multi_gpu=MultiGPUMode.OFF)
@@ -187,7 +173,15 @@
         trainer.connect_dataset_interface(self.transfer_segmentation_dataset, data_loader_num_workers=8)
         trainer.build_model("ddrnet_23_slim", arch_params=self.cityscapes_pretrained_arch_params["ddrnet_23"])
         trainer.train(training_params=self.transfer_segmentation_train_params)
->>>>>>> b5bd41f8
+
+    def test_pretrained_coco_segmentation_subclass_pretrained_shelfnet34(self):
+        trainer = SgModel('coco_segmentation_subclass_pretrained_shelfnet34', model_checkpoints_location='local',
+                          multi_gpu=MultiGPUMode.OFF)
+        trainer.connect_dataset_interface(self.coco_segmentation_dataset, data_loader_num_workers=8)
+        trainer.build_model("shelfnet34", arch_params=self.coco_segmentation_subclass_pretrained_arch_params["shelfnet34"])
+        res = trainer.test(test_loader=self.coco_segmentation_dataset.val_loader, test_metrics_list=[IoU(21)],
+                           metrics_progress_verbose=True)[0].cpu().item()
+        self.assertAlmostEqual(res, self.coco_segmentation_subclass_pretrained_mious["shelfnet34"], places=2)
 
     def tearDown(self) -> None:
         if os.path.exists('~/.cache/torch/hub/'):
