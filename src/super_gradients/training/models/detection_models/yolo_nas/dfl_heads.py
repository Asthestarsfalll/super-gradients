import math
from typing import Tuple, Union, List, Callable, Optional

import torch
from omegaconf import DictConfig
from torch import nn, Tensor

import super_gradients.common.factories.detection_modules_factory as det_factory
from super_gradients.common.registry import register_detection_module
from super_gradients.modules import ConvBNReLU
from super_gradients.modules.base_modules import BaseDetectionModule
from super_gradients.module_interfaces import SupportsReplaceNumClasses
from super_gradients.modules.utils import width_multiplier
from super_gradients.training.models.detection_models.pp_yolo_e.pp_yolo_head import generate_anchors_for_grid_cell
from super_gradients.training.utils import HpmStruct, torch_version_is_greater_or_equal
from super_gradients.training.utils.bbox_utils import batch_distance2bbox
from super_gradients.training.utils.utils import infer_model_dtype, infer_model_device


@register_detection_module()
class YoloNASDFLHead(BaseDetectionModule, SupportsReplaceNumClasses):
    def __init__(
        self,
        in_channels: int,
        inter_channels: int,
        width_mult: float,
        first_conv_group_size: int,
        num_classes: int,
        stride: int,
        reg_max: int,
        cls_dropout_rate: float = 0.0,
        reg_dropout_rate: float = 0.0,
    ):
        """
        Initialize the YoloNASDFLHead
        :param in_channels: Input channels
        :param inter_channels: Intermediate number of channels
        :param width_mult: Width multiplier
        :param first_conv_group_size: Group size
        :param num_classes: Number of detection classes
        :param stride: Output stride for this head
        :param reg_max: Number of bins in the regression head
        :param cls_dropout_rate: Dropout rate for the classification head
        :param reg_dropout_rate: Dropout rate for the regression head
        """
        super().__init__(in_channels)

        inter_channels = width_multiplier(inter_channels, width_mult, 8)
        if first_conv_group_size == 0:
            groups = 0
        elif first_conv_group_size == -1:
            groups = 1
        else:
            groups = inter_channels // first_conv_group_size

        self.num_classes = num_classes
        self.stem = ConvBNReLU(in_channels, inter_channels, kernel_size=1, stride=1, padding=0, bias=False)

        first_cls_conv = [ConvBNReLU(inter_channels, inter_channels, kernel_size=3, stride=1, padding=1, groups=groups, bias=False)] if groups else []
        self.cls_convs = nn.Sequential(*first_cls_conv, ConvBNReLU(inter_channels, inter_channels, kernel_size=3, stride=1, padding=1, bias=False))

        first_reg_conv = [ConvBNReLU(inter_channels, inter_channels, kernel_size=3, stride=1, padding=1, groups=groups, bias=False)] if groups else []
        self.reg_convs = nn.Sequential(*first_reg_conv, ConvBNReLU(inter_channels, inter_channels, kernel_size=3, stride=1, padding=1, bias=False))

        self.cls_pred = nn.Conv2d(inter_channels, self.num_classes, 1, 1, 0)
        self.reg_pred = nn.Conv2d(inter_channels, 4 * (reg_max + 1), 1, 1, 0)

        self.cls_dropout_rate = nn.Dropout2d(cls_dropout_rate) if cls_dropout_rate > 0 else nn.Identity()
        self.reg_dropout_rate = nn.Dropout2d(reg_dropout_rate) if reg_dropout_rate > 0 else nn.Identity()

        self.grid = torch.zeros(1)
        self.stride = stride

        self.prior_prob = 1e-2
        self._initialize_biases()

    def replace_num_classes(self, num_classes: int, compute_new_weights_fn: Callable[[nn.Module, int], nn.Module]):
        self.cls_pred = compute_new_weights_fn(self.cls_pred, num_classes)
        self.num_classes = num_classes

    @property
    def out_channels(self):
        return None

    def forward(self, x):
        x = self.stem(x)

        cls_feat = self.cls_convs(x)
        cls_feat = self.cls_dropout_rate(cls_feat)
        cls_output = self.cls_pred(cls_feat)

        reg_feat = self.reg_convs(x)
        reg_feat = self.reg_dropout_rate(reg_feat)
        reg_output = self.reg_pred(reg_feat)

        return reg_output, cls_output

    def _initialize_biases(self):
        prior_bias = -math.log((1 - self.prior_prob) / self.prior_prob)
        torch.nn.init.constant_(self.cls_pred.bias, prior_bias)

    @staticmethod
    def _make_grid(nx=20, ny=20):
        if torch_version_is_greater_or_equal(1, 10):
            # https://github.com/pytorch/pytorch/issues/50276
            yv, xv = torch.meshgrid([torch.arange(ny), torch.arange(nx)], indexing="ij")
        else:
            yv, xv = torch.meshgrid([torch.arange(ny), torch.arange(nx)])
        return torch.stack((xv, yv), 2).view((1, 1, ny, nx, 2)).float()


@register_detection_module()
class NDFLHeads(BaseDetectionModule, SupportsReplaceNumClasses):
    def __init__(
        self,
        num_classes: int,
        in_channels: Tuple[int, int, int],
        heads_list: Union[str, HpmStruct, DictConfig],
        grid_cell_scale: float = 5.0,
        grid_cell_offset: float = 0.5,
        reg_max: int = 16,
        eval_size: Optional[Tuple[int, int]] = None,
        width_mult: float = 1.0,
    ):
        """
        Initializes the NDFLHeads module.

        :param num_classes: Number of detection classes
        :param in_channels: Number of channels for each feature map (See width_mult)
        :param grid_cell_scale:
        :param grid_cell_offset:
        :param reg_max: Number of bins in the regression head
        :param eval_size: (rows, cols) Size of the image for evaluation. Setting this value can be beneficial for inference speed,
               since anchors will not be regenerated for each forward call.
        :param width_mult: A scaling factor applied to in_channels.
        """
        super(NDFLHeads, self).__init__(in_channels)
        in_channels = [max(round(c * width_mult), 1) for c in in_channels]

        self.in_channels = tuple(in_channels)
        self.num_classes = num_classes
        self.grid_cell_scale = grid_cell_scale
        self.grid_cell_offset = grid_cell_offset
        self.reg_max = reg_max
        self.eval_size = eval_size

        # Do not apply quantization to this tensor
        proj = torch.linspace(0, self.reg_max, self.reg_max + 1).reshape([1, self.reg_max + 1, 1, 1])
        self.register_buffer("proj_conv", proj, persistent=False)

        self._init_weights()

        factory = det_factory.DetectionModulesFactory()
        heads_list = self._pass_args(heads_list, factory, num_classes, reg_max)

        self.num_heads = len(heads_list)
        fpn_strides: List[int] = []
        for i in range(self.num_heads):
            new_head = factory.get(factory.insert_module_param(heads_list[i], "in_channels", in_channels[i]))
            fpn_strides.append(new_head.stride)
            setattr(self, f"head{i + 1}", new_head)

        self.fpn_strides = tuple(fpn_strides)

    def replace_num_classes(self, num_classes: int, compute_new_weights_fn: Callable[[nn.Module, int], nn.Module]):
        for i in range(self.num_heads):
            head = getattr(self, f"head{i + 1}")
            head.replace_num_classes(num_classes, compute_new_weights_fn)

        self.num_classes = num_classes

    @staticmethod
    def _pass_args(heads_list, factory, num_classes, reg_max):
        for i in range(len(heads_list)):
            heads_list[i] = factory.insert_module_param(heads_list[i], "num_classes", num_classes)
            heads_list[i] = factory.insert_module_param(heads_list[i], "reg_max", reg_max)
        return heads_list

    @torch.jit.ignore
    def cache_anchors(self, input_size: Tuple[int, int]):
        self.eval_size = input_size
        device = infer_model_device(self)
        dtype = infer_model_dtype(self)

        anchor_points, stride_tensor = self._generate_anchors(dtype=dtype, device=device)
        self.register_buffer("anchor_points", anchor_points, persistent=False)
        self.register_buffer("stride_tensor", stride_tensor, persistent=False)

    @torch.jit.ignore
    def _init_weights(self):
        if self.eval_size:
            device = infer_model_device(self)
            dtype = infer_model_dtype(self)

            anchor_points, stride_tensor = self._generate_anchors(dtype=dtype, device=device)
            self.anchor_points = anchor_points
            self.stride_tensor = stride_tensor

    def forward(self, feats: Tuple[Tensor, ...]) -> Tuple[Tuple[Tensor, Tensor], Tuple[Tensor, ...]]:
        feats = feats[: self.num_heads]
        cls_score_list, reg_distri_list, reg_dist_reduced_list = [], [], []

        for i, feat in enumerate(feats):
            b, _, h, w = feat.shape
            height_mul_width = h * w
            reg_distri, cls_logit = getattr(self, f"head{i + 1}")(feat)
            reg_distri_list.append(torch.permute(reg_distri.flatten(2), [0, 2, 1]))

            reg_dist_reduced = torch.permute(reg_distri.reshape([-1, 4, self.reg_max + 1, height_mul_width]), [0, 2, 3, 1])
<<<<<<< HEAD
=======

>>>>>>> 864326b1
            # OpenVINO cannot handle this:
            # reg_dist_reduced = torch.nn.functional.conv2d(torch.nn.functional.softmax(reg_dist_reduced, dim=1), weight=self.proj_conv).squeeze(1)
            # So we do it with multiplication instead
            reg_dist_reduced = torch.nn.functional.softmax(reg_dist_reduced, dim=1) * self.proj_conv
            reg_dist_reduced = reg_dist_reduced.sum(dim=1, keepdim=False)

            # cls and reg
            cls_score_list.append(cls_logit.reshape([b, self.num_classes, height_mul_width]))
            reg_dist_reduced_list.append(reg_dist_reduced)

        cls_score_list = torch.cat(cls_score_list, dim=-1)  # [B, C, Anchors]
        cls_score_list = torch.permute(cls_score_list, [0, 2, 1])  # # [B, Anchors, C]

        reg_distri_list = torch.cat(reg_distri_list, dim=1)  # [B, Anchors, 4 * (self.reg_max + 1)]
        reg_dist_reduced_list = torch.cat(reg_dist_reduced_list, dim=1)  # [B, Anchors, 4]

        # Decode bboxes
        # Note in eval mode, anchor_points_inference is different from anchor_points computed on train
        if self.eval_size:
            anchor_points_inference, stride_tensor = self.anchor_points, self.stride_tensor
        else:
            anchor_points_inference, stride_tensor = self._generate_anchors(feats)

        pred_scores = cls_score_list.sigmoid()
        pred_bboxes = batch_distance2bbox(anchor_points_inference, reg_dist_reduced_list) * stride_tensor  # [B, Anchors, 4]

        decoded_predictions = pred_bboxes, pred_scores

        if torch.jit.is_tracing():
            return decoded_predictions

        anchors, anchor_points, num_anchors_list, _ = generate_anchors_for_grid_cell(feats, self.fpn_strides, self.grid_cell_scale, self.grid_cell_offset)

        raw_predictions = cls_score_list, reg_distri_list, anchors, anchor_points, num_anchors_list, stride_tensor
        return decoded_predictions, raw_predictions

    @property
    def out_channels(self):
        return None

    def _generate_anchors(self, feats=None, dtype=None, device=None):
        # just use in eval time
        anchor_points = []
        stride_tensor = []

        dtype = dtype or feats[0].dtype
        device = device or feats[0].device

        for i, stride in enumerate(self.fpn_strides):
            if feats is not None:
                _, _, h, w = feats[i].shape
            else:
                h = int(self.eval_size[0] / stride)
                w = int(self.eval_size[1] / stride)

            # ONNX export does not support arange with float16, so it is created as fp32 and then casted to fp16
            # This produce correct fp16 weights in ONNX model when exported
            shift_x = torch.arange(end=w, dtype=torch.float32, device=device) + self.grid_cell_offset
            shift_y = torch.arange(end=h, dtype=torch.float32, device=device) + self.grid_cell_offset

            if torch_version_is_greater_or_equal(1, 10):
                shift_y, shift_x = torch.meshgrid(shift_y, shift_x, indexing="ij")
            else:
                shift_y, shift_x = torch.meshgrid(shift_y, shift_x)

            anchor_point = torch.stack([shift_x, shift_y], dim=-1).to(dtype=dtype)
            anchor_points.append(anchor_point.reshape([-1, 2]))
            stride_tensor.append(torch.full([h * w, 1], stride, dtype=dtype, device=device))

        anchor_points = torch.cat(anchor_points)
        stride_tensor = torch.cat(stride_tensor)
        return anchor_points, stride_tensor<|MERGE_RESOLUTION|>--- conflicted
+++ resolved
@@ -207,10 +207,7 @@
             reg_distri_list.append(torch.permute(reg_distri.flatten(2), [0, 2, 1]))
 
             reg_dist_reduced = torch.permute(reg_distri.reshape([-1, 4, self.reg_max + 1, height_mul_width]), [0, 2, 3, 1])
-<<<<<<< HEAD
-=======
-
->>>>>>> 864326b1
+
             # OpenVINO cannot handle this:
             # reg_dist_reduced = torch.nn.functional.conv2d(torch.nn.functional.softmax(reg_dist_reduced, dim=1), weight=self.proj_conv).squeeze(1)
             # So we do it with multiplication instead
