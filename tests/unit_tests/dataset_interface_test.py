--- conflicted
+++ resolved
@@ -27,20 +27,18 @@
         self.assertListEqual([3, 32, 32], list(cifar_dataset_sample[0].shape))
 
     def setup_pascal_voc_interface(self):
-<<<<<<< HEAD
         """setup PascalVOCUnifiedDetectionDatasetInterface and return dataloaders"""
-=======
-        """setup PascalVOCUnifiedDetectionDataSetInterfaceV2 and return dataloaders"""
->>>>>>> 4a8f657e
         dataset_params = {
             "data_dir": self.root_dir + "pascal_unified_coco_format/",
             "cache_dir": self.root_dir + "pascal_unified_coco_format/",
+
             "batch_size": self.train_batch_size,
             "val_batch_size": self.val_batch_size,
             "train_image_size": self.train_image_size,
             "val_image_size": self.val_image_size,
             "train_max_num_samples": self.train_max_num_samples,
             "val_max_num_samples": self.val_max_num_samples,
+
             "train_transforms": [
                 DetectionMosaic(input_dim=self.train_input_dim, prob=1),
                 DetectionRandomAffine(degrees=0.373, translate=0.245, scales=0.898, shear=0.602, target_size=self.train_input_dim),
@@ -63,7 +61,6 @@
         train_loader, valid_loader, _test_loader, _classes = dataset_interface.get_data_loaders()
         return train_loader, valid_loader
 
-<<<<<<< HEAD
     def setup_coco_detection_interface(self):
         """setup CoCoDetectionDatasetInterface and return dataloaders"""
         dataset_params = {
@@ -77,6 +74,8 @@
             "val_batch_size": self.val_batch_size,
             "train_image_size": self.train_image_size,
             "val_image_size": self.val_image_size,
+            "train_max_num_samples": self.train_max_num_samples,
+            "val_max_num_samples": self.val_max_num_samples,
 
             "mixup_prob": 1.0,  # probability to apply per-sample mixup
             "degrees": 10.,  # rotation degrees, randomly sampled from [-degrees, degrees]
@@ -112,8 +111,8 @@
         """Check that the dataset interface is correctly instantiated, and that the batch items are of expected size"""
         train_loader, valid_loader = self.setup_coco_detection_interface()
 
-        for loader, batch_size, image_size in [(train_loader, self.train_batch_size, self.train_image_size),
-                                               (valid_loader, self.val_batch_size, self.val_image_size)]:
+        for loader, batch_size, image_size, max_num_samples in [(train_loader, self.train_batch_size, self.train_image_size, self.train_max_num_samples),
+                                                                (valid_loader, self.val_batch_size, self.val_image_size, self.val_max_num_samples)]:
 
             batch_items = next(iter(loader))
             batch_items = core_utils.tensor_container_to_device(batch_items, 'cuda', non_blocking=True)
@@ -121,8 +120,6 @@
             inputs, targets, additional_batch_items = sg_model_utils.unpack_batch_items(batch_items)
             self.assertListEqual([batch_size, 3, image_size, image_size], list(inputs.shape))
 
-=======
->>>>>>> 4a8f657e
     def test_pascal_voc(self):
         """Check that the dataset interface is correctly instantiated, and that the batch items are of expected size"""
         train_loader, valid_loader = self.setup_pascal_voc_interface()
