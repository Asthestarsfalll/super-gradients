load_checkpoint: False # whether to load checkpoint
load_backbone: False # whether to load only backbone part of checkpoint
checkpoint_path: # checkpoint path that is located in super_gradients/checkpoints
external_checkpoint_path: # checkpoint path that is not located in super_gradients/checkpoints
source_ckpt_folder_name: # dirname for checkpoint loading
strict_load: # key matching strictness for loading checkpoint's weights
  _target_: super_gradients.training.sg_trainer.StrictLoad
  value: no_key_matching
pretrained_weights: # a string describing the dataset of the pretrained weights (for example "imagenent").
<<<<<<< HEAD
checkpoint_num_classes:
=======

# num_classes of checkpoint_path/ pretrained_weights, when checkpoint_path is not None.
# Used when num_classes != checkpoint_num_class.
# In this case, the module will be initialized with checkpoint_num_class, then weights will be loaded.
# Finally model.replace_head(new_num_classes=num_classes) is called to replace the head with new_num_classes.
checkpoint_num_classes: # number of classes in the checkpoint
>>>>>>> 463cb83c
<|MERGE_RESOLUTION|>--- conflicted
+++ resolved
@@ -7,13 +7,9 @@
   _target_: super_gradients.training.sg_trainer.StrictLoad
   value: no_key_matching
 pretrained_weights: # a string describing the dataset of the pretrained weights (for example "imagenent").
-<<<<<<< HEAD
-checkpoint_num_classes:
-=======
 
 # num_classes of checkpoint_path/ pretrained_weights, when checkpoint_path is not None.
 # Used when num_classes != checkpoint_num_class.
 # In this case, the module will be initialized with checkpoint_num_class, then weights will be loaded.
 # Finally model.replace_head(new_num_classes=num_classes) is called to replace the head with new_num_classes.
-checkpoint_num_classes: # number of classes in the checkpoint
->>>>>>> 463cb83c
+checkpoint_num_classes: # number of classes in the checkpoint