# PACKAGE IMPORTS FOR EXTERNAL USAGE
import cv2

from super_gradients.training.transforms.transforms import (
    DetectionTransform,
    DetectionStandardize,
    DetectionMosaic,
    DetectionRandomAffine,
    DetectionHSV,
    DetectionRGB2BGR,
    DetectionPaddedRescale,
    DetectionTargetsFormatTransform,
    Standardize,
)
from super_gradients.training.transforms.keypoints import (
    AbstractKeypointTransform,
    KeypointTransform,
    KeypointsHSV,
    KeypointsRescale,
    KeypointsCompose,
    KeypointsMosaic,
    KeypointsMixup,
    KeypointsRandomAffineTransform,
    KeypointsRandomRotate90,
    KeypointsRandomVerticalFlip,
    KeypointsRandomHorizontalFlip,
    KeypointsImageToTensor,
    KeypointsImageNormalize,
    KeypointsImageStandardize,
    KeypointsPadIfNeeded,
    KeypointsBrightnessContrast,
    KeypointsLongestMaxSize,
    KeypointsReverseImageChannels,
    KeypointsRemoveSmallObjects,
)
from super_gradients.common.object_names import Transforms
from super_gradients.common.registry.registry import TRANSFORMS
from super_gradients.common.registry.albumentation import ALBUMENTATIONS_TRANSFORMS, ALBUMENTATIONS_COMP_TRANSFORMS, imported_albumentations_failure
from super_gradients.training.transforms.detection import AbstractDetectionTransform, DetectionPadIfNeeded, DetectionLongestMaxSize

__all__ = [
    "TRANSFORMS",
    "ALBUMENTATIONS_TRANSFORMS",
    "ALBUMENTATIONS_COMP_TRANSFORMS",
    "imported_albumentations_failure",
    "Transforms",
    "DetectionTransform",
    "DetectionStandardize",
    "DetectionMosaic",
    "DetectionRandomAffine",
    "DetectionHSV",
    "DetectionRGB2BGR",
    "DetectionPaddedRescale",
    "DetectionTargetsFormatTransform",
    "Standardize",
    "AbstractKeypointTransform",
    "KeypointTransform",
    "KeypointsBrightnessContrast",
    "KeypointsCompose",
    "KeypointsHSV",
    "KeypointsImageNormalize",
    "KeypointsImageStandardize",
    "KeypointsLongestMaxSize",
    "KeypointsMixup",
    "KeypointsMosaic",
    "KeypointsPadIfNeeded",
    "KeypointsRandomAffineTransform",
    "KeypointsRandomHorizontalFlip",
    "KeypointsRandomVerticalFlip",
    "KeypointsRescale",
    "KeypointsRandomRotate90",
    "KeypointsImageToTensor",
<<<<<<< HEAD
    "DetectionPadIfNeeded",
    "DetectionLongestMaxSize",
    "AbstractDetectionTransform",
=======
    "KeypointsRemoveSmallObjects",
    "KeypointsReverseImageChannels",
>>>>>>> f8686cd3
]

cv2.setNumThreads(0)<|MERGE_RESOLUTION|>--- conflicted
+++ resolved
@@ -70,14 +70,11 @@
     "KeypointsRescale",
     "KeypointsRandomRotate90",
     "KeypointsImageToTensor",
-<<<<<<< HEAD
+    "KeypointsRemoveSmallObjects",
+    "KeypointsReverseImageChannels",
     "DetectionPadIfNeeded",
     "DetectionLongestMaxSize",
     "AbstractDetectionTransform",
-=======
-    "KeypointsRemoveSmallObjects",
-    "KeypointsReverseImageChannels",
->>>>>>> f8686cd3
 ]
 
 cv2.setNumThreads(0)