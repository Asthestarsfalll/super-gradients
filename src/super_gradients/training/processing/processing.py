from abc import ABC, abstractmethod
from dataclasses import dataclass
from typing import Tuple, List, Union, Optional

import numpy as np
from PIL import Image
<<<<<<< HEAD
import math
import cv2
=======
from torch import nn
>>>>>>> b9d3e752

from super_gradients.common.object_names import Processings
from super_gradients.common.registry.registry import register_processing
from super_gradients.training.datasets.datasets_conf import COCO_DETECTION_CLASSES_LIST, IMAGENET_CLASSES, CITYSCAPES_DEFAULT_SEGMENTATION_CLASSES_LIST
from super_gradients.training.transforms.utils import (
    _rescale_image,
    _rescale_bboxes,
    _get_center_padding_coordinates,
    _get_bottom_right_padding_coordinates,
    _pad_image,
    _shift_bboxes,
    PaddingCoordinates,
    _rescale_keypoints,
    _shift_keypoints,
    _compute_scale_factor,
)
from super_gradients.training.utils.predict import Prediction, DetectionPrediction, PoseEstimationPrediction, SegmentationPrediction


@dataclass
class ProcessingMetadata(ABC):
    """Metadata including information to postprocess a prediction."""


@dataclass
class ComposeProcessingMetadata(ProcessingMetadata):
    metadata_lst: List[Union[None, ProcessingMetadata]]


@dataclass
class DetectionPadToSizeMetadata(ProcessingMetadata):
    padding_coordinates: PaddingCoordinates


@dataclass
class RescaleMetadata(ProcessingMetadata):
    original_shape: Tuple[int, int]
    scale_factor_h: float
    scale_factor_w: float


@dataclass
class SegmentationRescaleWithPaddingMetadata(ProcessingMetadata):
    original_shape: Tuple[int, int]
    scale_factor: float
    padding_coordinates: PaddingCoordinates


@dataclass
class SegmentationResizeMetadata(ProcessingMetadata):
    original_shape: Tuple[int, int]


class Processing(ABC):
    """Interface for preprocessing and postprocessing methods that are
    used to prepare images for a model and process the model's output.

    Subclasses should implement the `preprocess_image` and `postprocess_predictions`
    methods according to the specific requirements of the model and task.
    """

    @abstractmethod
    def preprocess_image(self, image: np.ndarray) -> Tuple[np.ndarray, Union[None, ProcessingMetadata]]:
        """Processing an image, before feeding it to the network. Expected to be in (H, W, C) or (H, W)."""
        pass

    @abstractmethod
    def postprocess_predictions(self, predictions: Prediction, metadata: Union[None, ProcessingMetadata]) -> Prediction:
        """Postprocess the model output predictions."""
        pass

    @abstractmethod
    def get_equivalent_photometric_module(self) -> Optional[nn.Module]:
        """
        Get the equivalent photometric preprocessing module for this processing.
        A photometric preprocessing apply a transformation to the image pixels, without changing the image size.
        This includes RGB -> BGR, standardization, normalization etc.
        If a Processing subclass does not have change pixel values, it should return an nn.Identity module.
        If a Processing subclass does not have an equivalent photometric preprocessing, it should return None.
        :return:
        """
        pass

    def infer_image_input_shape(self) -> Optional[Tuple[int, int]]:
        """
        Infer the shape (rows, cols) of the image after all the processing steps.
        This is the effective image size that is fed to model itself
        :return: Return the image shape (rows, cols), or None if the image shape cannot be inferred (When preprocessing
        contains no resize/padding operations).
        """
        return None


@register_processing(Processings.ComposeProcessing)
class ComposeProcessing(Processing):
    """Compose a list of Processing objects into a single Processing object."""

    def __init__(self, processings: List[Processing]):
        self.processings = processings

    def preprocess_image(self, image: np.ndarray) -> Tuple[np.ndarray, ComposeProcessingMetadata]:
        """Processing an image, before feeding it to the network."""
        processed_image, metadata_lst = image.copy(), []
        for processing in self.processings:
            processed_image, metadata = processing.preprocess_image(image=processed_image)
            metadata_lst.append(metadata)
        return processed_image, ComposeProcessingMetadata(metadata_lst=metadata_lst)

    def postprocess_predictions(self, predictions: Prediction, metadata: ComposeProcessingMetadata) -> Prediction:
        """Postprocess the model output predictions."""
        postprocessed_predictions = predictions
        for processing, metadata in zip(self.processings[::-1], metadata.metadata_lst[::-1]):
            postprocessed_predictions = processing.postprocess_predictions(postprocessed_predictions, metadata)
        return postprocessed_predictions

    def get_equivalent_photometric_module(self) -> nn.Module:
        modules = []
        for p in self.processings:
            module = p.get_equivalent_photometric_module()
            if module is not None and not isinstance(module, nn.Identity):
                modules.append(module)

        return nn.Sequential(*modules)

    def infer_image_input_shape(self) -> Optional[Tuple[int, int]]:
        """
        Infer the output image shape from the processing.

        :return: (rows, cols) Returns the last known output shape for all the processings.
        """
        output_shape = None
        for p in self.processings:
            new_output_shape = p.infer_image_input_shape()
            if new_output_shape is not None:
                output_shape = new_output_shape

        return output_shape


@register_processing(Processings.ImagePermute)
class ImagePermute(Processing):
    """Permute the image dimensions.

    :param permutation: Specify new order of dims. Default value (2, 0, 1) suitable for converting from HWC to CHW format.
    """

    def __init__(self, permutation: Tuple[int, int, int] = (2, 0, 1)):
        self.permutation = permutation

    def preprocess_image(self, image: np.ndarray) -> Tuple[np.ndarray, None]:
        processed_image = np.ascontiguousarray(image.transpose(*self.permutation))
        return processed_image, None

    def postprocess_predictions(self, predictions: Prediction, metadata: None) -> Prediction:
        return predictions

    def get_equivalent_photometric_module(self) -> Optional[nn.Module]:
        return None


@register_processing(Processings.ReverseImageChannels)
class ReverseImageChannels(Processing):
    """Reverse the order of the image channels (RGB -> BGR or BGR -> RGB)."""

    def preprocess_image(self, image: np.ndarray) -> Tuple[np.ndarray, None]:
        """Reverse the channel order of an image.

        :param image: Image, in (H, W, C) format.
        :return:      Image with reversed channel order. (RGB if input was BGR, BGR if input was RGB)
        """

        if image.shape[2] != 3:
            raise ValueError("ReverseImageChannels expects 3 channels, got: " + str(image.shape[2]))

        processed_image = image[..., ::-1]
        return processed_image, None

    def postprocess_predictions(self, predictions: Prediction, metadata: None) -> Prediction:
        return predictions

    def get_equivalent_photometric_module(self) -> nn.Module:
        from super_gradients.conversion.preprocessing_modules import ChannelSelect

        return ChannelSelect(channels=np.array([2, 1, 0], dtype=int))


@register_processing(Processings.StandardizeImage)
class StandardizeImage(Processing):
    """Standardize image pixel values with img/max_val

    :param max_value: Current maximum value of the image pixels. (usually 255)
    """

    def __init__(self, max_value: float = 255.0):
        super().__init__()
        self.max_value = max_value

    def preprocess_image(self, image: np.ndarray) -> Tuple[np.ndarray, None]:
        """Reverse the channel order of an image.

        :param image: Image, in (H, W, C) format.
        :return:      Image with reversed channel order. (RGB if input was BGR, BGR if input was RGB)
        """
        processed_image = (image / self.max_value).astype(np.float32)
        return processed_image, None

    def postprocess_predictions(self, predictions: Prediction, metadata: None) -> Prediction:
        return predictions

    def update_mean_std_normalization(self, mean: np.ndarray, std: np.ndarray) -> Tuple[np.ndarray, np.ndarray]:
        mean = mean / self.max_value
        std = std / self.max_value
        return mean, std

    def get_equivalent_photometric_module(self) -> nn.Module:
        from super_gradients.conversion.preprocessing_modules import ApplyMeanStd

        return ApplyMeanStd(mean=np.array([0], dtype=np.float32), std=np.array([self.max_value], dtype=np.float32))


@register_processing(Processings.NormalizeImage)
class NormalizeImage(Processing):
    """Normalize an image based on means and standard deviation.

    :param mean:    Mean values for each channel.
    :param std:     Standard deviation values for each channel.
    """

    def __init__(self, mean: List[float], std: List[float]):
        self.mean = np.array(mean).reshape((1, 1, -1)).astype(np.float32)
        self.std = np.array(std).reshape((1, 1, -1)).astype(np.float32)

    def preprocess_image(self, image: np.ndarray) -> Tuple[np.ndarray, None]:
        return (image - self.mean) / self.std, None

    def postprocess_predictions(self, predictions: Prediction, metadata: None) -> Prediction:
        return predictions

    def get_equivalent_photometric_module(self) -> nn.Module:
        from super_gradients.conversion.preprocessing_modules import ApplyMeanStd

        return ApplyMeanStd(mean=self.mean, std=self.std)


class _DetectionPadding(Processing, ABC):
    """Base class for detection padding methods. One should implement the `_get_padding_params` method to work with a custom padding method.

    Note: This transformation assume that dimensions of input image is equal or less than `output_shape`.

    :param output_shape: Output image shape (H, W)
    :param pad_value:   Padding value for image
    """

    def __init__(self, output_shape: Tuple[int, int], pad_value: int):
        self.output_shape = output_shape
        self.pad_value = pad_value

    def preprocess_image(self, image: np.ndarray) -> Tuple[np.ndarray, DetectionPadToSizeMetadata]:
        padding_coordinates = self._get_padding_params(input_shape=image.shape)
        processed_image = _pad_image(image=image, padding_coordinates=padding_coordinates, pad_value=self.pad_value)
        return processed_image, DetectionPadToSizeMetadata(padding_coordinates=padding_coordinates)

    def postprocess_predictions(self, predictions: DetectionPrediction, metadata: DetectionPadToSizeMetadata) -> DetectionPrediction:
        predictions.bboxes_xyxy = _shift_bboxes(
            targets=predictions.bboxes_xyxy,
            shift_h=-metadata.padding_coordinates.top,
            shift_w=-metadata.padding_coordinates.left,
        )
        return predictions

    @abstractmethod
    def _get_padding_params(self, input_shape: Tuple[int, int]) -> PaddingCoordinates:
        pass

    def get_equivalent_photometric_module(self) -> Optional[nn.Module]:
        return None

    def infer_image_input_shape(self) -> Optional[Tuple[int, int]]:
        """
        Infer the output image shape from the processing.

        :return: (rows, cols) Returns the last known output shape for all the processings.
        """
        return self.output_shape


class _KeypointsPadding(Processing, ABC):
    """Base class for keypoints padding methods. One should implement the `_get_padding_params` method to work with a custom padding method.

    Note: This transformation assume that dimensions of input image is equal or less than `output_shape`.

    :param output_shape: Output image shape (H, W)
    :param pad_value:   Padding value for image
    """

    def __init__(self, output_shape: Tuple[int, int], pad_value: int):
        self.output_shape = output_shape
        self.pad_value = pad_value

    def preprocess_image(self, image: np.ndarray) -> Tuple[np.ndarray, DetectionPadToSizeMetadata]:
        padding_coordinates = self._get_padding_params(input_shape=image.shape)
        processed_image = _pad_image(image=image, padding_coordinates=padding_coordinates, pad_value=self.pad_value)
        return processed_image, DetectionPadToSizeMetadata(padding_coordinates=padding_coordinates)

    def postprocess_predictions(self, predictions: PoseEstimationPrediction, metadata: DetectionPadToSizeMetadata) -> PoseEstimationPrediction:
        predictions.poses = _shift_keypoints(
            targets=predictions.poses,
            shift_h=-metadata.padding_coordinates.top,
            shift_w=-metadata.padding_coordinates.left,
        )
        return predictions

    @abstractmethod
    def _get_padding_params(self, input_shape: Tuple[int, int]) -> PaddingCoordinates:
        pass

    def get_equivalent_photometric_module(self) -> Optional[nn.Module]:
        return None

    def infer_image_input_shape(self) -> Optional[Tuple[int, int]]:
        """
        Infer the output image shape from the processing.

        :return: (rows, cols) Returns the last known output shape for all the processings.
        """
        return self.output_shape


@register_processing(Processings.DetectionCenterPadding)
class DetectionCenterPadding(_DetectionPadding):
    def _get_padding_params(self, input_shape: Tuple[int, int]) -> PaddingCoordinates:
        return _get_center_padding_coordinates(input_shape=input_shape, output_shape=self.output_shape)


@register_processing(Processings.DetectionBottomRightPadding)
class DetectionBottomRightPadding(_DetectionPadding):
    def _get_padding_params(self, input_shape: Tuple[int, int]) -> PaddingCoordinates:
        return _get_bottom_right_padding_coordinates(input_shape=input_shape, output_shape=self.output_shape)


@register_processing(Processings.KeypointsBottomRightPadding)
class KeypointsBottomRightPadding(_KeypointsPadding):
    def _get_padding_params(self, input_shape: Tuple[int, int]) -> PaddingCoordinates:
        return _get_bottom_right_padding_coordinates(input_shape=input_shape, output_shape=self.output_shape)


class _Rescale(Processing, ABC):
    """Resize image to given image dimensions WITHOUT preserving aspect ratio.

    :param output_shape: (H, W)
    """

    def __init__(self, output_shape: Tuple[int, int]):
        self.output_shape = output_shape

    def preprocess_image(self, image: np.ndarray) -> Tuple[np.ndarray, RescaleMetadata]:
        scale_factor_h, scale_factor_w = self.output_shape[0] / image.shape[0], self.output_shape[1] / image.shape[1]
        rescaled_image = _rescale_image(image, target_shape=self.output_shape)

        return rescaled_image, RescaleMetadata(original_shape=image.shape[:2], scale_factor_h=scale_factor_h, scale_factor_w=scale_factor_w)

    def get_equivalent_photometric_module(self) -> Optional[nn.Module]:
        return None

    def infer_image_input_shape(self) -> Optional[Tuple[int, int]]:
        """
        Infer the output image shape from the processing.

        :return: (rows, cols) Returns the last known output shape for all the processings.
        """
        return self.output_shape


class _LongestMaxSizeRescale(Processing, ABC):
    """Resize image to given image dimensions WITH preserving aspect ratio.

    :param output_shape: (H, W)
    """

    def __init__(self, output_shape: Tuple[int, int]):
        self.output_shape = output_shape

    def preprocess_image(self, image: np.ndarray) -> Tuple[np.ndarray, RescaleMetadata]:
        height, width = image.shape[:2]
        scale_factor = min(self.output_shape[0] / height, self.output_shape[1] / width)

        if scale_factor != 1.0:
            new_height, new_width = round(height * scale_factor), round(width * scale_factor)
            image = _rescale_image(image, target_shape=(new_height, new_width))

        return image, RescaleMetadata(original_shape=(height, width), scale_factor_h=scale_factor, scale_factor_w=scale_factor)

    def get_equivalent_photometric_module(self) -> Optional[nn.Module]:
        return None

    def infer_image_input_shape(self) -> Optional[Tuple[int, int]]:
        """
        Infer the output image shape from the processing.

        :return: (rows, cols) Returns the last known output shape for all the processings.
        """
        return None


@register_processing(Processings.DetectionRescale)
class DetectionRescale(_Rescale):
    def postprocess_predictions(self, predictions: DetectionPrediction, metadata: RescaleMetadata) -> DetectionPrediction:
        predictions.bboxes_xyxy = _rescale_bboxes(targets=predictions.bboxes_xyxy, scale_factors=(1 / metadata.scale_factor_h, 1 / metadata.scale_factor_w))
        return predictions


@register_processing(Processings.DetectionLongestMaxSizeRescale)
class DetectionLongestMaxSizeRescale(_LongestMaxSizeRescale):
    def postprocess_predictions(self, predictions: DetectionPrediction, metadata: RescaleMetadata) -> DetectionPrediction:
        predictions.bboxes_xyxy = _rescale_bboxes(targets=predictions.bboxes_xyxy, scale_factors=(1 / metadata.scale_factor_h, 1 / metadata.scale_factor_w))
        return predictions


@register_processing(Processings.KeypointsLongestMaxSizeRescale)
class KeypointsLongestMaxSizeRescale(_LongestMaxSizeRescale):
    def postprocess_predictions(self, predictions: PoseEstimationPrediction, metadata: RescaleMetadata) -> PoseEstimationPrediction:
        predictions.poses = _rescale_keypoints(targets=predictions.poses, scale_factors=(1 / metadata.scale_factor_h, 1 / metadata.scale_factor_w))
        return predictions


class ClassificationProcess(Processing, ABC):
    def postprocess_predictions(self, predictions: Prediction, metadata: None) -> Prediction:
        return predictions


@register_processing(Processings.Resize)
class Resize(ClassificationProcess):
    def __init__(self, size: int = 224):
        super().__init__()
        self.size = size

    def preprocess_image(self, image: np.ndarray) -> Tuple[np.ndarray, None]:
        """Resize an image.

        :param image: Image, in (H, W, C) format.
        :return:      The resized image.
        """
        image = Image.fromarray(image)
        resized_image = image.resize((self.size, self.size))
        resized_image = np.array(resized_image)

        return resized_image, None

    def get_equivalent_photometric_module(self) -> Optional[nn.Module]:
        return None

    def infer_image_input_shape(self) -> Optional[Tuple[int, int]]:
        """
        Infer the output image shape from the processing.

        :return: (rows, cols) Returns the last known output shape for all the processings.
        """
        return (self.size, self.size)


@register_processing(Processings.CenterCrop)
class CenterCrop(ClassificationProcess):
    """
    :param size: Desired output size of the crop.
    """

    def __init__(self, size: int = 224):
        super().__init__()
        self.size = size

    def preprocess_image(self, image: np.ndarray) -> Tuple[np.ndarray, None]:
        """Crops the given image at the center.

        :param image: Image, in (H, W, C) format.
        :return:      The center cropped image.
        """
        height, width = image.shape[0], image.shape[1]

        # Calculate the start and end coordinates of the crop.
        start_x = (width - self.size) // 2
        start_y = (height - self.size) // 2
        end_x = start_x + self.size
        end_y = start_y + self.size

        cropped_image = image[start_y:end_y, start_x:end_x]
        return cropped_image, None

    def get_equivalent_photometric_module(self) -> Optional[nn.Module]:
        return None

    def infer_image_input_shape(self) -> Optional[Tuple[int, int]]:
        """
        Infer the output image shape from the processing.

        :return: (rows, cols) Returns the last known output shape for all the processings.
        """
        return (self.size, self.size)


@register_processing(Processings.SegResizeWithPadding)
class SegResizeWithPadding(Processing):
    """Resize image to given image dimensions while preserving aspect ratio (padding might be used).

    :param output_shape:    (H, W)
    :param pad_value:    padding value (will be used if padding needed)
    """

    def __init__(self, output_shape: Tuple[int, int], pad_value: int):
        self.output_shape = output_shape
        self.pad_value = pad_value

    def preprocess_image(self, image: np.ndarray) -> Tuple[np.ndarray, SegmentationRescaleWithPaddingMetadata]:
        height, width = image.shape[:2]
        scale_factor = min(self.output_shape[0] / height, self.output_shape[1] / width)

        if scale_factor != 1.0:
            new_height, new_width = round(height * scale_factor), round(width * scale_factor)
            image = _rescale_image(image, target_shape=(new_height, new_width))

        padding_coordinates = _get_center_padding_coordinates(input_shape=image.shape, output_shape=self.output_shape)
        processed_image = _pad_image(image=image, padding_coordinates=padding_coordinates, pad_value=self.pad_value)

        return processed_image, SegmentationRescaleWithPaddingMetadata(
            original_shape=(height, width), scale_factor=scale_factor, padding_coordinates=padding_coordinates
        )

    def postprocess_predictions(self, predictions: SegmentationPrediction, metadata: SegmentationRescaleWithPaddingMetadata) -> SegmentationPrediction:
        predictions.segmentation_map = predictions.segmentation_map[
            metadata.padding_coordinates.top : predictions.segmentation_map_shape[0] - metadata.padding_coordinates.bottom,
            metadata.padding_coordinates.left : predictions.segmentation_map_shape[1] - metadata.padding_coordinates.right,
        ]
        predictions.segmentation_map = _rescale_image(
            predictions.segmentation_map.astype(np.uint8), target_shape=metadata.original_shape, interpolation_method=cv2.INTER_NEAREST
        )
        predictions.segmentation_map = predictions.segmentation_map.astype(np.int64)
        return predictions


@register_processing(Processings.SegmentationRescale)
class SegmentationRescale(Processing):
    """Rescale image by scaling factor while preserving aspect ratio.
    The rescaling can be done according to scale_factor, short_size or long_size.
    If more than one argument is given, the rescaling mode is determined by this order: scale_factor, then short_size,
    then long_size.

    :param scale_factor: Rescaling is done by multiplying input size by scale_factor:
        out_size = (scale_factor * w, scale_factor * h)
    :param short_size:  Rescaling is done by determining the scale factor by the ratio short_size / min(h, w).
    :param long_size:   Rescaling is done by determining the scale factor by the ratio long_size / max(h, w).
    """

    def __init__(self, scale_factor: Optional[float] = None, short_size: Optional[int] = None, long_size: Optional[int] = None):
        self.scale_factor = scale_factor
        self.short_size = short_size
        self.long_size = long_size

    def preprocess_image(self, image: np.ndarray) -> Tuple[np.ndarray, SegmentationResizeMetadata]:
        height, width = image.shape[:2]
        scale_factor = _compute_scale_factor(self.scale_factor, self.short_size, self.long_size, width, height)

        if scale_factor != 1.0:
            new_width, new_height = int(scale_factor * width), int(scale_factor * height)
            resized_image = _rescale_image(image, target_shape=(new_height, new_width))

        return resized_image, SegmentationResizeMetadata(original_shape=(height, width))

    def postprocess_predictions(self, predictions: SegmentationPrediction, metadata: SegmentationResizeMetadata) -> SegmentationPrediction:
        predictions.segmentation_map = _rescale_image(
            predictions.segmentation_map.astype(np.uint8), target_shape=metadata.original_shape, interpolation_method=cv2.INTER_NEAREST
        )
        predictions.segmentation_map = predictions.segmentation_map.astype(np.int64)
        return predictions


@register_processing(Processings.SegmentationResize)
class SegmentationResize(Processing):
    """Resize image to given image dimensions.

    :param output_shape:    output shape will be (output_h, output_w)
    """

    def __init__(self, output_shape: Tuple[int, int]):
        self.output_shape = output_shape

    def preprocess_image(self, image: np.ndarray) -> Tuple[np.ndarray, SegmentationResizeMetadata]:
        height, width = image.shape[:2]
        image = _rescale_image(image, target_shape=self.output_shape)

        return image, SegmentationResizeMetadata(original_shape=(height, width))

    def postprocess_predictions(self, predictions: SegmentationPrediction, metadata: SegmentationResizeMetadata) -> SegmentationPrediction:
        predictions.segmentation_map = _rescale_image(
            predictions.segmentation_map.astype(np.uint8), target_shape=metadata.original_shape, interpolation_method=cv2.INTER_NEAREST
        )
        predictions.segmentation_map = predictions.segmentation_map.astype(np.int64)
        return predictions


@register_processing(Processings.SegmentationPadShortToCropSize)
class SegmentationPadShortToCropSize(Processing):
    """
        Pads image to 'crop_size'.
        Should be called only after "SegRescale" or "SegRandomRescale" in augmentations pipeline.

        :param crop_size:   Tuple of (width, height) for the final crop size, if is scalar size is a square (crop_size, crop_size)
    =    :param fill_image:  Grey value to fill image padded background.
    """

    def __init__(self, crop_size: Union[float, Tuple, List], fill_image: Union[int, Tuple, List]):
        self.crop_size = crop_size
        self.fill_image = fill_image

    def preprocess_image(self, image: np.ndarray) -> Tuple[np.ndarray, DetectionPadToSizeMetadata]:
        # pad images from center symmetrically
        output_shape = max(image.shape[0], self.crop_size[0]), max(image.shape[1], self.crop_size[1])
        padding_coordinates = _get_center_padding_coordinates(input_shape=image.shape, output_shape=output_shape)
        padded_image = _pad_image(image=image, padding_coordinates=padding_coordinates, pad_value=self.fill_image)

        return padded_image, DetectionPadToSizeMetadata(padding_coordinates=padding_coordinates)

    def postprocess_predictions(self, predictions: SegmentationPrediction, metadata: DetectionPadToSizeMetadata) -> SegmentationPrediction:
        predictions.segmentation_map = predictions.segmentation_map[
            metadata.padding_coordinates.top : predictions.segmentation_map_shape[0] - metadata.padding_coordinates.bottom,
            metadata.padding_coordinates.left : predictions.segmentation_map_shape[1] - metadata.padding_coordinates.right,
        ]
        return predictions


@register_processing(Processings.SegmentationPadToDivisible)
class SegmentationPadToDivisible(Processing):
    """
        Pads image to a size divisible by the defined parameter.

        :param divisible_value:   the divisible value, new image size is an int multiplication of this number
    =    :param fill_image:  Grey value to fill image padded background.
    """

    def __init__(self, divisible_value: int, fill_image: Union[int, Tuple, List]):
        self.divisible_value = divisible_value
        self.fill_image = fill_image

    def preprocess_image(self, image: np.ndarray) -> Tuple[np.ndarray, DetectionPadToSizeMetadata]:
        h, w = image.shape[:2]
        padded_h = int(math.ceil(h / self.divisible_value) * self.divisible_value)
        padded_w = int(math.ceil(w / self.divisible_value) * self.divisible_value)

        padding_coordinates = _get_bottom_right_padding_coordinates(input_shape=image.shape, output_shape=(padded_h, padded_w))
        padded_image = _pad_image(image=image, padding_coordinates=padding_coordinates, pad_value=self.fill_image)

        return padded_image, DetectionPadToSizeMetadata(padding_coordinates=padding_coordinates)

    def postprocess_predictions(self, predictions: SegmentationPrediction, metadata: DetectionPadToSizeMetadata) -> SegmentationPrediction:
        predictions.segmentation_map = predictions.segmentation_map[
            metadata.padding_coordinates.top : predictions.segmentation_map_shape[0] - metadata.padding_coordinates.bottom,
            metadata.padding_coordinates.left : predictions.segmentation_map_shape[1] - metadata.padding_coordinates.right,
        ]
        return predictions


def default_yolox_coco_processing_params() -> dict:
    """Processing parameters commonly used for training YoloX on COCO dataset.
    TODO: remove once we load it from the checkpoint
    """

    image_processor = ComposeProcessing(
        [
            ReverseImageChannels(),
            DetectionLongestMaxSizeRescale((640, 640)),
            DetectionBottomRightPadding((640, 640), 114),
            ImagePermute((2, 0, 1)),
        ]
    )

    params = dict(
        class_names=COCO_DETECTION_CLASSES_LIST,
        image_processor=image_processor,
        iou=0.65,
        conf=0.1,
    )
    return params


def default_ppyoloe_coco_processing_params() -> dict:
    """Processing parameters commonly used for training PPYoloE on COCO dataset.
    TODO: remove once we load it from the checkpoint
    """

    image_processor = ComposeProcessing(
        [
            ReverseImageChannels(),
            DetectionRescale(output_shape=(640, 640)),
            NormalizeImage(mean=[123.675, 116.28, 103.53], std=[58.395, 57.12, 57.375]),
            ImagePermute(permutation=(2, 0, 1)),
        ]
    )

    params = dict(
        class_names=COCO_DETECTION_CLASSES_LIST,
        image_processor=image_processor,
        iou=0.65,
        conf=0.5,
    )
    return params


def default_yolo_nas_coco_processing_params() -> dict:
    """Processing parameters commonly used for training YoloNAS on COCO dataset.
    TODO: remove once we load it from the checkpoint
    """

    image_processor = ComposeProcessing(
        [
            DetectionLongestMaxSizeRescale(output_shape=(636, 636)),
            DetectionCenterPadding(output_shape=(640, 640), pad_value=114),
            StandardizeImage(max_value=255.0),
            ImagePermute(permutation=(2, 0, 1)),
        ]
    )

    params = dict(
        class_names=COCO_DETECTION_CLASSES_LIST,
        image_processor=image_processor,
        iou=0.7,
        conf=0.25,
    )
    return params


def default_dekr_coco_processing_params() -> dict:
    """Processing parameters commonly used for training DEKR on COCO dataset."""

    image_processor = ComposeProcessing(
        [
            ReverseImageChannels(),
            KeypointsLongestMaxSizeRescale(output_shape=(640, 640)),
            KeypointsBottomRightPadding(output_shape=(640, 640), pad_value=127),
            StandardizeImage(max_value=255.0),
            NormalizeImage(mean=[0.485, 0.456, 0.406], std=[0.229, 0.224, 0.225]),
            ImagePermute(permutation=(2, 0, 1)),
        ]
    )

    edge_links = [
        [0, 1],
        [0, 2],
        [1, 2],
        [1, 3],
        [2, 4],
        [3, 5],
        [4, 6],
        [5, 6],
        [5, 7],
        [5, 11],
        [6, 8],
        [6, 12],
        [7, 9],
        [8, 10],
        [11, 12],
        [11, 13],
        [12, 14],
        [13, 15],
        [14, 16],
    ]

    edge_colors = [
        (214, 39, 40),  # Nose -> LeftEye
        (148, 103, 189),  # Nose -> RightEye
        (44, 160, 44),  # LeftEye -> RightEye
        (140, 86, 75),  # LeftEye -> LeftEar
        (227, 119, 194),  # RightEye -> RightEar
        (127, 127, 127),  # LeftEar -> LeftShoulder
        (188, 189, 34),  # RightEar -> RightShoulder
        (127, 127, 127),  # Shoulders
        (188, 189, 34),  # LeftShoulder -> LeftElbow
        (140, 86, 75),  # LeftTorso
        (23, 190, 207),  # RightShoulder -> RightElbow
        (227, 119, 194),  # RightTorso
        (31, 119, 180),  # LeftElbow -> LeftArm
        (255, 127, 14),  # RightElbow -> RightArm
        (148, 103, 189),  # Waist
        (255, 127, 14),  # Left Hip -> Left Knee
        (214, 39, 40),  # Right Hip -> Right Knee
        (31, 119, 180),  # Left Knee -> Left Ankle
        (44, 160, 44),  # Right Knee -> Right Ankle
    ]

    keypoint_colors = [
        (148, 103, 189),
        (31, 119, 180),
        (148, 103, 189),
        (31, 119, 180),
        (148, 103, 189),
        (31, 119, 180),
        (148, 103, 189),
        (31, 119, 180),
        (148, 103, 189),
        (31, 119, 180),
        (148, 103, 189),
        (31, 119, 180),
        (148, 103, 189),
        (31, 119, 180),
        (148, 103, 189),
        (31, 119, 180),
        (148, 103, 189),
    ]
    params = dict(image_processor=image_processor, conf=0.05, edge_links=edge_links, edge_colors=edge_colors, keypoint_colors=keypoint_colors)
    return params


def default_resnet_imagenet_processing_params() -> dict:
    """Processing parameters commonly used for training resnet on Imagenet dataset."""
    image_processor = ComposeProcessing(
        [Resize(size=256), CenterCrop(size=224), NormalizeImage(mean=[0.485, 0.456, 0.406], std=[0.229, 0.224, 0.225]), StandardizeImage(), ImagePermute()]
    )
    params = dict(
        class_names=IMAGENET_CLASSES,
        image_processor=image_processor,
    )
    return params


def default_ppliteseg75_cityscapes_processing_params() -> dict:
    """Processing parameters commonly used for training ppliteseg on Cityscapes dataset."""
    image_processor = ComposeProcessing(
        [
            SegResizeWithPadding(output_shape=(768, 1536), pad_value=0),
            NormalizeImage(mean=[0.485, 0.456, 0.406], std=[0.229, 0.224, 0.225]),
            StandardizeImage(),
            ImagePermute(),
        ]
    )
    params = dict(
        class_names=CITYSCAPES_DEFAULT_SEGMENTATION_CLASSES_LIST,
        image_processor=image_processor,
    )
    return params


def default_ppliteseg50_cityscapes_processing_params() -> dict:
    """Processing parameters commonly used for training ppliteseg on Cityscapes dataset."""
    image_processor = ComposeProcessing(
        [
            SegResizeWithPadding(output_shape=(512, 1024), pad_value=0),
            NormalizeImage(mean=[0.485, 0.456, 0.406], std=[0.229, 0.224, 0.225]),
            StandardizeImage(),
            ImagePermute(),
        ]
    )
    params = dict(
        class_names=CITYSCAPES_DEFAULT_SEGMENTATION_CLASSES_LIST,
        image_processor=image_processor,
    )
    return params


def default_ddrnet23_cityscapes_processing_params() -> dict:
    """Processing parameters commonly used for training ppliteseg on Cityscapes dataset."""
    image_processor = ComposeProcessing(
        [
            SegResizeWithPadding(output_shape=(1024, 2048), pad_value=0),
            NormalizeImage(mean=[0.485, 0.456, 0.406], std=[0.229, 0.224, 0.225]),
            StandardizeImage(),
            ImagePermute(),
        ]
    )
    params = dict(
        class_names=CITYSCAPES_DEFAULT_SEGMENTATION_CLASSES_LIST,
        image_processor=image_processor,
    )
    return params


def get_pretrained_processing_params(model_name: str, pretrained_weights: str) -> dict:
    """Get the processing parameters for a pretrained model.
    TODO: remove once we load it from the checkpoint
    """
    if pretrained_weights == "coco":
        if "yolox" in model_name:
            return default_yolox_coco_processing_params()
        elif "ppyoloe" in model_name:
            return default_ppyoloe_coco_processing_params()
        elif "yolo_nas" in model_name:
            return default_yolo_nas_coco_processing_params()

    if pretrained_weights == "coco_pose" and model_name in ("dekr_w32_no_dc", "dekr_custom"):
        return default_dekr_coco_processing_params()

    if pretrained_weights == "imagenet" and model_name == "resnet18":
        return default_resnet_imagenet_processing_params()

    if pretrained_weights == "cityscapes":
        if model_name == "pp_lite_t_seg75":
            return default_ppliteseg75_cityscapes_processing_params()
        elif model_name == "pp_lite_t_seg50":
            return default_ppliteseg50_cityscapes_processing_params()
        elif model_name == "ddrnet_23":
            return default_ddrnet23_cityscapes_processing_params()

    return dict()<|MERGE_RESOLUTION|>--- conflicted
+++ resolved
@@ -4,12 +4,9 @@
 
 import numpy as np
 from PIL import Image
-<<<<<<< HEAD
 import math
 import cv2
-=======
 from torch import nn
->>>>>>> b9d3e752
 
 from super_gradients.common.object_names import Processings
 from super_gradients.common.registry.registry import register_processing
