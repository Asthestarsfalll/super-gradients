from super_gradients.training.utils import HpmStruct

DEFAULT_TRAINING_PARAMS = {"lr_warmup_epochs": 0,
                           "lr_cooldown_epochs": 0,
                           "warmup_initial_lr": None,
                           "cosine_final_lr_ratio": 0.01,
                           "optimizer": "SGD",
                           "criterion_params": {},
                           "ema": False,
                           "batch_accumulate": 1,  # number of batches to accumulate before every backward pass
                           "ema_params": {},
                           "zero_weight_decay_on_bias_and_bn": False,
                           "load_opt_params": True,
                           "run_validation_freq": 1,
                           "save_model": True,
                           "metric_to_watch": "Accuracy",
                           "launch_tensorboard": False,
                           "tb_files_user_prompt": False,  # Asks User for Tensorboard Deletion Prompt
                           "silent_mode": False,  # Silents the Print outs
                           "mixed_precision": False,
                           "tensorboard_port": None,
                           "save_ckpt_epoch_list": [],  # indices where the ckpt will save automatically
                           "average_best_models": True,
                           "dataset_statistics": False,  # add a dataset statistical analysis and sample images to tensorboard
                           "save_tensorboard_to_s3": False,
                           "lr_schedule_function": None,
                           "train_metrics_list": [],
                           "valid_metrics_list": [],
                           "loss_logging_items_names": ["Loss"],
                           "greater_metric_to_watch_is_better": True,
                           "precise_bn": False,
                           "precise_bn_batch_size": None,
                           "seed": 42,
                           "lr_mode": None,
                           "phase_callbacks": None,
                           "log_installed_packages": True,
                           "save_full_train_log": False,
                           "sg_logger": "base_sg_logger",
                           "sg_logger_params":
                               {"tb_files_user_prompt": False,  # Asks User for Tensorboard Deletion Prompt
                                "project_name": "",
                                "launch_tensorboard": False,
                                "tensorboard_port": None,
                                "save_checkpoints_remote": False,  # upload checkpoint files to s3
                                "save_tensorboard_remote": False,  # upload tensorboard files to s3
                                "save_logs_remote": False},  # upload log files to s3
                           "warmup_mode": "linear_step",
                           "step_lr_update_freq": None,
                           "lr_updates": [],
                           'clip_grad_norm': None,
<<<<<<< HEAD
                           'forward_pass_prep_fn': None
=======
                           'pre_prediction_callback': None
>>>>>>> 9b81f593
                           }

DEFAULT_OPTIMIZER_PARAMS_SGD = {"weight_decay": 1e-4, "momentum": 0.9}

DEFAULT_OPTIMIZER_PARAMS_ADAM = {"weight_decay": 1e-4}

DEFAULT_OPTIMIZER_PARAMS_RMSPROP = {"weight_decay": 1e-4, "momentum": 0.9}

DEFAULT_OPTIMIZER_PARAMS_RMSPROPTF = {"weight_decay": 1e-4, "momentum": 0.9}

TRAINING_PARAM_SCHEMA = {"type": "object",
                         "properties": {
                             "max_epochs": {"type": "number", "minimum": 1},

                             # FIXME: CHECK THE IMPORTANCE OF THE COMMENTED SCHEMA- AS IT CAUSES HYDRA USE TO CRASH

                             # "lr_updates": {"type": "array", "minItems": 1},
                             "lr_decay_factor": {"type": "number", "minimum": 0, "maximum": 1},
                             "lr_warmup_epochs": {"type": "number", "minimum": 0, "maximum": 10},
                             "initial_lr": {"type": "number", "exclusiveMinimum": 0, "maximum": 10}
                         },
                         "if": {
                             "properties": {"lr_mode": {"const": "step"}}
                         },
                         "then": {
                             "required": ["lr_updates", "lr_decay_factor"]
                         },
                         "required": ["max_epochs", "lr_mode", "initial_lr", "loss"]
                         }


class TrainingParams(HpmStruct):

    def __init__(self, **entries):
        # WE initialize by the default training params, overridden by the provided params
        super().__init__(**DEFAULT_TRAINING_PARAMS)
        self.set_schema(TRAINING_PARAM_SCHEMA)
        if len(entries) > 0:
            self.override(**entries)

    def override(self, **entries):
        super().override(**entries)
        self.validate()<|MERGE_RESOLUTION|>--- conflicted
+++ resolved
@@ -48,11 +48,7 @@
                            "step_lr_update_freq": None,
                            "lr_updates": [],
                            'clip_grad_norm': None,
-<<<<<<< HEAD
-                           'forward_pass_prep_fn': None
-=======
                            'pre_prediction_callback': None
->>>>>>> 9b81f593
                            }
 
 DEFAULT_OPTIMIZER_PARAMS_SGD = {"weight_decay": 1e-4, "momentum": 0.9}
