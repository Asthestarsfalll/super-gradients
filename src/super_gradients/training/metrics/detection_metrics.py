from typing import List, Optional

import torch
from torchmetrics import Metric
<<<<<<< HEAD
=======
from super_gradients.training.utils.detection_utils import calc_batch_prediction_accuracy, DetectionPostPredictionCallback, \
    IouThreshold
import super_gradients
from super_gradients.common.abstractions.abstract_logger import get_logger
logger = get_logger(__name__)
>>>>>>> d5d2e21f

import super_gradients
from super_gradients.training.utils.detection_utils import compute_detection_matching, compute_detection_metrics

from super_gradients.training.utils.detection_utils import DetectionPostPredictionCallback, IouThreshold


class DetectionMetrics(Metric):
<<<<<<< HEAD
    def __init__(self, num_cls,
                 post_prediction_callback: DetectionPostPredictionCallback = None,
                 iou_thres: IouThreshold = IouThreshold.MAP_05_TO_095,
                 recall_thres: Optional[torch.Tensor] = None,
                 score_thres: float = 0.1,
                 top_k_predictions: int = 100,
                 dist_sync_on_step: bool = False):
        """
=======
    """
    DetectionMetrics
>>>>>>> d5d2e21f

    Metric class for computing F1, Precision, Recall and Mean Average Precision.

    Attributes:

         num_cls: number of classes.

         post_prediction_callback: DetectionPostPredictionCallback to be applied on net's output prior
            to the metric computation (NMS).

         iou_thres: Threshold to compute the mAP (default=IouThreshold.MAP_05_TO_095).

         normalize_targets: Whether to normalize bbox coordinates by image size (default=True).

         dist_sync_on_step: Synchronize metric state across processes at each ``forward()``
            before returning the value at the step. (default=False)
    """
    def __init__(self, num_cls: int,
                 post_prediction_callback: DetectionPostPredictionCallback = None,
                 iou_thres: IouThreshold = IouThreshold.MAP_05_TO_095,
                 normalize_targets: bool = False,
                 dist_sync_on_step=False):
        super().__init__(dist_sync_on_step=dist_sync_on_step)
        self.num_cls = num_cls
        self.iou_thres = iou_thres
        self.map_str = 'mAP@%.1f' % iou_thres[0] if not iou_thres.is_range() else 'mAP@%.2f:%.2f' % iou_thres
        self.component_names = ["Precision", "Recall", self.map_str, "F1"]
        self.components = len(self.component_names)
        self.post_prediction_callback = post_prediction_callback
        self.is_distributed = super_gradients.is_distributed()
        self.normalize_targets = normalize_targets
        self.world_size = None
        self.rank = None
        self.add_state("matching_info", default=[], dist_reduce_fx=None)

        self.iou_thresholds = iou_thres.to_tensor()
        self.recall_thresholds = torch.linspace(0, 1, 101) if recall_thres is None else recall_thres
        self.score_threshold = score_thres
        self.top_k_predictions = top_k_predictions

    def update(self, preds: List[torch.Tensor], target: torch.Tensor, device: str,
               inputs: torch.tensor, crowd_gts: Optional[torch.Tensor] = None):
        """
        Apply NMS and match all the predictions and targets of a given batch, and update the metric state accordingly.

        :param preds :    list (of length batch_size) of Tensors of shape (num_detections, 6)
                            format:  (x1, y1, x2, y2, confidence, class_label) where x1,y1,x2,y2 non normalized
        :param target:    targets for all images of shape (total_num_targets, 6)
                            format:  (index, x, y, w, h, label) where x,y,w,h are in range [0,1]
        :param device:    Device to run on
        :param inputs:    Input image tensor of shape (batch_size, n_img, height, width)
        :param crowd_gts: crowd targets for all images of shape (total_num_targets, 6)
                          format:  (index, x, y, w, h, label) where x,y,w,h are in range [0,1]
        :return:
        """
        self.iou_thresholds = self.iou_thresholds.to(device)

<<<<<<< HEAD
        preds = self.post_prediction_callback(preds, device=device)

        _, _, height, width = inputs.shape
        new_matching_info = compute_detection_matching(
            preds, target, height, width, self.iou_thresholds, crowd_targets=crowd_gts, top_k=self.top_k_predictions)

        accumulated_matching_info = getattr(self, "matching_info")
        setattr(self, "matching_info", accumulated_matching_info + new_matching_info)
=======
    def update(self, preds: torch.Tensor, target: torch.Tensor, device, inputs):
        _, _, height, width = inputs.shape
        targets = target.clone()
        if self.normalize_targets:
            targets[:, 2:] /= max(height, width)
        preds = self.post_prediction_callback(preds, device=device)

        metrics, batch_images_counter = calc_batch_prediction_accuracy(preds, targets, height, width,
                                                                       self.iou_thres)
        acc_metrics = getattr(self, "metrics")
        setattr(self, "metrics", acc_metrics + metrics)
>>>>>>> d5d2e21f

    def compute(self):
        precision, recall, mean_ap, f1 = -1, -1, -1, -1
        accumulated_matching_info = getattr(self, "matching_info")

        if len(accumulated_matching_info):
            matching_info_tensors = [torch.cat(x, 0) for x in list(zip(*accumulated_matching_info))]
            device = matching_info_tensors[0].device
            self.recall_thresholds = self.recall_thresholds.to(device)

            # shape (n_class, nb_iou_thresh)
            precision, recall, ap, f1, unique_classes = compute_detection_metrics(
                *matching_info_tensors, device=device, recall_thresholds=self.recall_thresholds,
                score_threshold=self.score_threshold)

            # Precision, recall and f1 are computed for smallest IoU threshold (usually 0.5), averaged over classes
            mean_precision, mean_recall, mean_f1 = precision[:, 0].mean(), recall[:, 0].mean(), f1[:, 0].mean()

            # MaP is averaged over IoU thresholds and over classes
            mean_ap = ap.mean()

        return {"Precision": mean_precision, "Recall": mean_recall, self.map_str: mean_ap, "F1": mean_f1}

    def _sync_dist(self, dist_sync_fn=None, process_group=None):
        """
        When in distributed mode, stats are aggregated after each forward pass to the metric state. Since these have all
        different sizes we override the synchronization function since it works only for tensors (and use
        all_gather_object)
        @param dist_sync_fn:
        @return:
        """
        if self.world_size is None:
            self.world_size = torch.distributed.get_world_size() if self.is_distributed else -1
        if self.rank is None:
            self.rank = torch.distributed.get_rank() if self.is_distributed else -1

        if self.is_distributed:
            local_state_dict = {attr: getattr(self, attr) for attr in self._reductions.keys()}
            gathered_state_dicts = [None] * self.world_size
            torch.distributed.barrier()
            torch.distributed.all_gather_object(gathered_state_dicts, local_state_dict)
            matching_info = []
            for state_dict in gathered_state_dicts:
                matching_info += state_dict["matching_info"]

            setattr(self, "matching_info", matching_info)<|MERGE_RESOLUTION|>--- conflicted
+++ resolved
@@ -2,35 +2,18 @@
 
 import torch
 from torchmetrics import Metric
-<<<<<<< HEAD
-=======
-from super_gradients.training.utils.detection_utils import calc_batch_prediction_accuracy, DetectionPostPredictionCallback, \
-    IouThreshold
-import super_gradients
-from super_gradients.common.abstractions.abstract_logger import get_logger
-logger = get_logger(__name__)
->>>>>>> d5d2e21f
 
 import super_gradients
 from super_gradients.training.utils.detection_utils import compute_detection_matching, compute_detection_metrics
+from super_gradients.common.abstractions.abstract_logger import get_logger
+logger = get_logger(__name__)
 
 from super_gradients.training.utils.detection_utils import DetectionPostPredictionCallback, IouThreshold
 
 
 class DetectionMetrics(Metric):
-<<<<<<< HEAD
-    def __init__(self, num_cls,
-                 post_prediction_callback: DetectionPostPredictionCallback = None,
-                 iou_thres: IouThreshold = IouThreshold.MAP_05_TO_095,
-                 recall_thres: Optional[torch.Tensor] = None,
-                 score_thres: float = 0.1,
-                 top_k_predictions: int = 100,
-                 dist_sync_on_step: bool = False):
-        """
-=======
     """
     DetectionMetrics
->>>>>>> d5d2e21f
 
     Metric class for computing F1, Precision, Recall and Mean Average Precision.
 
@@ -51,8 +34,11 @@
     def __init__(self, num_cls: int,
                  post_prediction_callback: DetectionPostPredictionCallback = None,
                  iou_thres: IouThreshold = IouThreshold.MAP_05_TO_095,
+                 recall_thres: Optional[torch.Tensor] = None,
+                 score_thres: float = 0.1,
+                 top_k_predictions: int = 100,
                  normalize_targets: bool = False,
-                 dist_sync_on_step=False):
+                 dist_sync_on_step: bool = False):
         super().__init__(dist_sync_on_step=dist_sync_on_step)
         self.num_cls = num_cls
         self.iou_thres = iou_thres
@@ -88,28 +74,19 @@
         """
         self.iou_thresholds = self.iou_thresholds.to(device)
 
-<<<<<<< HEAD
         preds = self.post_prediction_callback(preds, device=device)
 
-        _, _, height, width = inputs.shape
-        new_matching_info = compute_detection_matching(
-            preds, target, height, width, self.iou_thresholds, crowd_targets=crowd_gts, top_k=self.top_k_predictions)
-
-        accumulated_matching_info = getattr(self, "matching_info")
-        setattr(self, "matching_info", accumulated_matching_info + new_matching_info)
-=======
-    def update(self, preds: torch.Tensor, target: torch.Tensor, device, inputs):
         _, _, height, width = inputs.shape
         targets = target.clone()
         if self.normalize_targets:
             targets[:, 2:] /= max(height, width)
         preds = self.post_prediction_callback(preds, device=device)
 
-        metrics, batch_images_counter = calc_batch_prediction_accuracy(preds, targets, height, width,
-                                                                       self.iou_thres)
-        acc_metrics = getattr(self, "metrics")
-        setattr(self, "metrics", acc_metrics + metrics)
->>>>>>> d5d2e21f
+        new_matching_info = compute_detection_matching(
+            preds, target, height, width, self.iou_thresholds, crowd_targets=crowd_gts, top_k=self.top_k_predictions)
+
+        accumulated_matching_info = getattr(self, "matching_info")
+        setattr(self, "matching_info", accumulated_matching_info + new_matching_info)
 
     def compute(self):
         precision, recall, mean_ap, f1 = -1, -1, -1, -1
