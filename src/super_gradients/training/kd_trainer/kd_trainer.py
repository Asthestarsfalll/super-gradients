--- conflicted
+++ resolved
@@ -31,11 +31,7 @@
 
 
 class KDTrainer(Trainer):
-<<<<<<< HEAD
-    def __init__(self, experiment_name: str, device: str = None, multi_gpu: Union[MultiGPUMode, str] = MultiGPUMode.OFF, ckpt_root_dir: str = None):
-=======
     def __init__(self, experiment_name: str, device: str = None, multi_gpu: Union[MultiGPUMode, str] = None, ckpt_root_dir: str = None):
->>>>>>> 12ebdc2f
         super().__init__(experiment_name=experiment_name, device=device, multi_gpu=multi_gpu, ckpt_root_dir=ckpt_root_dir)
         self.student_architecture = None
         self.teacher_architecture = None
