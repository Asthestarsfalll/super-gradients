import collections
import os
import tempfile
from typing import Union, Mapping

import pkg_resources
import torch
from torch import nn, Tensor

from super_gradients.common.abstractions.abstract_logger import get_logger
from super_gradients.common.data_interface.adnn_model_repository_data_interface import ADNNModelRepositoryDataInterfaces
from super_gradients.common.data_types import StrictLoad
from super_gradients.common.decorators.explicit_params_validator import explicit_params_validation
from super_gradients.module_interfaces import HasPredict
from super_gradients.training.pretrained_models import MODEL_URLS
from super_gradients.training.utils.distributed_training_utils import wait_for_the_master
from super_gradients.common.environment.ddp_utils import get_local_rank
from super_gradients.training.utils.utils import unwrap_model

try:
    from torch.hub import download_url_to_file, load_state_dict_from_url
except (ModuleNotFoundError, ImportError, NameError):
    from torch.hub import _download_url_to_file as download_url_to_file


logger = get_logger(__name__)


def transfer_weights(model: nn.Module, model_state_dict: Mapping[str, Tensor]) -> None:
    """
    Copy weights from `model_state_dict` to `model`, skipping layers that are incompatible (Having different shape).
    This method is helpful if you are doing some model surgery and want to load
    part of the model weights into different model.
    This function will go over all the layers in `model_state_dict` and will try to find a matching layer in `model` and
    copy the weights into it. If shape will not match, the layer will be skipped.

    :param model: Model to load weights into
    :param model_state_dict: Model state dict to load weights from
    :return: None
    """

    transfered_weights = 0
    for name, value in model_state_dict.items():
        try:
            model.load_state_dict(collections.OrderedDict([(name, value)]), strict=False)
            transfered_weights += 1
        except RuntimeError:
            pass

    transfered_layers_fraction = transfered_weights / len(model_state_dict)
    logger.info(f"Transfered {transfered_weights} ({(100*transfered_layers_fraction):.2f}%) weights from the checkpoint state dict")


def maybe_remove_module_prefix(state_dict: Mapping[str, Tensor], prefix: str = "module.") -> Mapping[str, Tensor]:
    """
    Checks is all the keys in `state_dict` start with `prefix` and if this is true removes this prefix.
    This function is intended to drop a "module." prefix from all keys in checkpoint that was saved
    with DataParallel/DistributedDataParallel wrapper.

    Since SG 3.1 we changed this behavior and always unwrap the model before saving the state_dict.
    However, to keep the compatibility with older checkpoints, we must do the 'cleanup' before loading the state_dict.

    :params: state_dict: The model state_dict
    :params: prefix: (str) prefix to remove. Default is "module."
    :return: state_dict: The model state_dict after removing the prefix

    """
    offset = len(prefix)
    if all([key.startswith(prefix) for key in state_dict.keys()]):
        state_dict = collections.OrderedDict([(key[offset:], value) for key, value in state_dict.items()])
    return state_dict


def adaptive_load_state_dict(net: torch.nn.Module, state_dict: dict, strict: Union[bool, StrictLoad], solver=None):
    """
    Adaptively loads state_dict to net, by adapting the state_dict to net's layer names first.
    :param net: (nn.Module) to load state_dict to
    :param state_dict: (dict) Checkpoint state_dict
    :param strict: (StrictLoad) key matching strictness
    :param solver: callable with signature (ckpt_key, ckpt_val, model_key, model_val)
                     that returns a desired weight for ckpt_val.
    :return:
    """
    state_dict = state_dict["net"] if "net" in state_dict else state_dict

    # This is a backward compatibility fix for checkpoints that were saved with DataParallel/DistributedDataParallel wrapper
    # and contains "module." prefix in all keys
    # If all keys start with "module.", then we remove it.
    state_dict = maybe_remove_module_prefix(state_dict)

    try:
        strict_bool = strict if isinstance(strict, bool) else strict != StrictLoad.OFF
        net.load_state_dict(state_dict, strict=strict_bool)
    except (RuntimeError, ValueError, KeyError) as ex:
        if strict == StrictLoad.NO_KEY_MATCHING:
            adapted_state_dict = adapt_state_dict_to_fit_model_layer_names(net.state_dict(), state_dict, solver=solver)
            net.load_state_dict(adapted_state_dict["net"], strict=True)
        elif strict == StrictLoad.KEY_MATCHING:
            transfer_weights(net, state_dict)
        else:
            raise_informative_runtime_error(net.state_dict(), state_dict, ex)


@explicit_params_validation(validation_type="None")
def copy_ckpt_to_local_folder(
    local_ckpt_destination_dir: str,
    ckpt_filename: str,
    remote_ckpt_source_dir: str = None,
    path_src: str = "local",
    overwrite_local_ckpt: bool = False,
    load_weights_only: bool = False,
):
    """
    Copy the checkpoint from any supported source to a local destination path
        :param local_ckpt_destination_dir:  destination where the checkpoint will be saved to
        :param ckpt_filename:         ckpt_best.pth Or ckpt_latest.pth
        :param remote_ckpt_source_dir:       Name of the source checkpoint to be loaded (S3 Model\full URL)
        :param path_src:              S3 / url
        :param overwrite_local_ckpt:  determines if checkpoint will be saved in destination dir or in a temp folder

        :return: Path to checkpoint
    """
    ckpt_file_full_local_path = None

    # IF NOT DEFINED - IT IS SET TO THE TARGET's FOLDER NAME
    remote_ckpt_source_dir = local_ckpt_destination_dir if remote_ckpt_source_dir is None else remote_ckpt_source_dir

    if not overwrite_local_ckpt:
        # CREATE A TEMP FOLDER TO SAVE THE CHECKPOINT TO
        download_ckpt_destination_dir = tempfile.gettempdir()
        print(
            "PLEASE NOTICE - YOU ARE IMPORTING A REMOTE CHECKPOINT WITH overwrite_local_checkpoint = False "
            "-> IT WILL BE REDIRECTED TO A TEMP FOLDER AND DELETED ON MACHINE RESTART"
        )
    else:
        # SAVE THE CHECKPOINT TO MODEL's FOLDER
        download_ckpt_destination_dir = pkg_resources.resource_filename("checkpoints", local_ckpt_destination_dir)

    if path_src.startswith("s3"):
        model_checkpoints_data_interface = ADNNModelRepositoryDataInterfaces(data_connection_location=path_src)
        # DOWNLOAD THE FILE FROM S3 TO THE DESTINATION FOLDER
        ckpt_file_full_local_path = model_checkpoints_data_interface.load_remote_checkpoints_file(
            ckpt_source_remote_dir=remote_ckpt_source_dir,
            ckpt_destination_local_dir=download_ckpt_destination_dir,
            ckpt_file_name=ckpt_filename,
            overwrite_local_checkpoints_file=overwrite_local_ckpt,
        )

        if not load_weights_only:
            # COPY LOG FILES FROM THE REMOTE DIRECTORY TO THE LOCAL ONE ONLY IF LOADING THE CURRENT MODELs CKPT
            model_checkpoints_data_interface.load_all_remote_log_files(
                model_name=remote_ckpt_source_dir, model_checkpoint_local_dir=download_ckpt_destination_dir
            )

    if path_src == "url":
        ckpt_file_full_local_path = download_ckpt_destination_dir + os.path.sep + ckpt_filename
        # DOWNLOAD THE FILE FROM URL TO THE DESTINATION FOLDER
        with wait_for_the_master(get_local_rank()):
            download_url_to_file(remote_ckpt_source_dir, ckpt_file_full_local_path, progress=True)

    return ckpt_file_full_local_path


def read_ckpt_state_dict(ckpt_path: str, device="cpu") -> Mapping[str, torch.Tensor]:
    """
    Reads a checkpoint state dict from a given path or url

    :param ckpt_path: Checkpoint path or url
    :param device: Target device where tensors should be loaded
    :return: Checkpoint state dict object
    """

    if ckpt_path.startswith("https://"):
        with wait_for_the_master(get_local_rank()):
            state_dict = load_state_dict_from_url(ckpt_path, progress=False, map_location=device)
        return state_dict
    else:
        if not os.path.exists(ckpt_path):
            raise FileNotFoundError(f"Incorrect Checkpoint path: {ckpt_path} (This should be an absolute path)")

        state_dict = torch.load(ckpt_path, map_location=device)
        return state_dict


class DefaultCheckpointSolver:
    """
    Implements the default behavior from adaptive_load_state_dict.
    If the model state dict and checkpoint state dict has no 1:1 matching by name,
    then default solver uses simple ordered matching.
    It assumes that order of layers in the checkpoint is the same as in the model and
    iterates over them simultaneously.
    If shape of the source and recipient tensors are different, solver raises an error.
    """

    def __call__(self, model_state_dict: Mapping[str, Tensor], checkpoint_state_dict: Mapping[str, Tensor]) -> Mapping[str, Tensor]:
        """
        Map checkpoint state_dict to model state_dict.

        :param model_state_dict: (Mapping[str, Tensor]) A checkpoint state dict
        :param checkpoint_state_dict: (Mapping[str, Tensor]) A model state dict
        :return: (Mapping[str, Tensor]) New checkpoint state dict with keys/values converted to match model state_dict
        """
        new_ckpt_dict = {}
        for (ckpt_key, ckpt_val), (model_key, model_val) in zip(checkpoint_state_dict.items(), model_state_dict.items()):

            if ckpt_val.shape != model_val.shape:
                raise ValueError(f"ckpt layer {ckpt_key} with shape {ckpt_val.shape} does not match {model_key}" f" with shape {model_val.shape} in the model")
            new_ckpt_dict[model_key] = ckpt_val
        return new_ckpt_dict


class YoloXCheckpointSolver:
    """
    Implementation of checkpoint solver for old YoloX model checkpoints.
    """

    @classmethod
    def generate_mapping_table(cls) -> Mapping[str, str]:
        """
        Helper method to generate mapping table between olx YoloX checkpoints and the current YoloX layer names.
        :return: A mapping dictionary {checkpoint_key: model_key}
        """
        from super_gradients.common.object_names import Models
        from super_gradients.training import models

        all_mapping_keys = {}
        model_names = [Models.YOLOX_N, Models.YOLOX_T, Models.YOLOX_S, Models.YOLOX_M, Models.YOLOX_L]

        for model_name in model_names:
            model_url = MODEL_URLS[model_name + "_coco"]
            state_dict = load_state_dict_from_url(model_url, progress=True, map_location="cpu")

            model = models.get(model_name, num_classes=80)
            model_state_dict = model.state_dict()
            checkpoint_state_dict = maybe_remove_module_prefix(state_dict["net"])
            new_sd = {
                k: v
                for k, v in checkpoint_state_dict.items()
                if k not in {"stride", "_head.anchors._anchors", "_head.anchors._anchor_grid", "_head.anchors._stride", "_head._modules_list.14.stride"}
            }

            for (model_key, model_value), (checkpoint_key, checkpoint_value) in zip(model_state_dict.items(), new_sd.items()):
                if model_value.size() == checkpoint_value.size() and model_key.split(".")[-1] == checkpoint_key.split(".")[-1]:
                    if checkpoint_key in all_mapping_keys:
                        assert all_mapping_keys[checkpoint_key] == model_key
                    all_mapping_keys[checkpoint_key] = model_key
                else:
                    raise RuntimeError(
                        "Detected mismatch between model and checkpoint state dict keys."
                        f"Model key {model_key} of shape {model_value.size()} does not "
                        f"match checkpoint key {checkpoint_key} of shape {checkpoint_value.size()}"
                    )

        return all_mapping_keys

    def __init__(self):
        # The layers_rename_table below is a result of a manual mapping between the checkpoint keys and the model keys.
        # It was code-generated using YoloXCheckpointSolver.generate_mapping_table() method and tested for
        # correctness with:
        # tests.unit_tests.yolox_unit_test.TestYOLOX.test_yolo_x_checkpoint_solver.
        # tests.unit_tests.test_predict.TestModelPredict.test_detection_models

        self.layers_rename_table = {
            "_backbone._modules_list.0.conv.bn.bias": "_backbone._modules_list.0.bn.bias",
            "_backbone._modules_list.0.conv.bn.num_batches_tracked": "_backbone._modules_list.0.bn.num_batches_tracked",
            "_backbone._modules_list.0.conv.bn.running_mean": "_backbone._modules_list.0.bn.running_mean",
            "_backbone._modules_list.0.conv.bn.running_var": "_backbone._modules_list.0.bn.running_var",
            "_backbone._modules_list.0.conv.bn.weight": "_backbone._modules_list.0.bn.weight",
            "_backbone._modules_list.1.bn.bias": "_backbone._modules_list.1.bn.bias",
            "_backbone._modules_list.1.bn.num_batches_tracked": "_backbone._modules_list.1.bn.num_batches_tracked",
            "_backbone._modules_list.1.bn.running_mean": "_backbone._modules_list.1.bn.running_mean",
            "_backbone._modules_list.1.bn.running_var": "_backbone._modules_list.1.bn.running_var",
            "_backbone._modules_list.1.bn.weight": "_backbone._modules_list.1.bn.weight",
            "_backbone._modules_list.1.conv.bn.bias": "_backbone._modules_list.1.conv.bn.bias",
            "_backbone._modules_list.1.conv.bn.num_batches_tracked": "_backbone._modules_list.1.conv.bn.num_batches_tracked",
            "_backbone._modules_list.1.conv.bn.running_mean": "_backbone._modules_list.1.conv.bn.running_mean",
            "_backbone._modules_list.1.conv.bn.running_var": "_backbone._modules_list.1.conv.bn.running_var",
            "_backbone._modules_list.1.conv.bn.weight": "_backbone._modules_list.1.conv.bn.weight",
            "_backbone._modules_list.1.conv.conv.weight": "_backbone._modules_list.1.conv.conv.weight",
            "_backbone._modules_list.1.conv.weight": "_backbone._modules_list.1.conv.weight",
            "_backbone._modules_list.1.dconv.bn.bias": "_backbone._modules_list.1.dconv.bn.bias",
            "_backbone._modules_list.1.dconv.bn.num_batches_tracked": "_backbone._modules_list.1.dconv.bn.num_batches_tracked",
            "_backbone._modules_list.1.dconv.bn.running_mean": "_backbone._modules_list.1.dconv.bn.running_mean",
            "_backbone._modules_list.1.dconv.bn.running_var": "_backbone._modules_list.1.dconv.bn.running_var",
            "_backbone._modules_list.1.dconv.bn.weight": "_backbone._modules_list.1.dconv.bn.weight",
            "_backbone._modules_list.1.dconv.conv.weight": "_backbone._modules_list.1.dconv.conv.weight",
            "_backbone._modules_list.2.cv1.bn.bias": "_backbone._modules_list.2.conv1.bn.bias",
            "_backbone._modules_list.2.cv1.bn.num_batches_tracked": "_backbone._modules_list.2.conv1.bn.num_batches_tracked",
            "_backbone._modules_list.2.cv1.bn.running_mean": "_backbone._modules_list.2.conv1.bn.running_mean",
            "_backbone._modules_list.2.cv1.bn.running_var": "_backbone._modules_list.2.conv1.bn.running_var",
            "_backbone._modules_list.2.cv1.bn.weight": "_backbone._modules_list.2.conv1.bn.weight",
            "_backbone._modules_list.2.cv1.conv.weight": "_backbone._modules_list.2.conv1.conv.weight",
            "_backbone._modules_list.2.cv2.bn.bias": "_backbone._modules_list.2.conv2.bn.bias",
            "_backbone._modules_list.2.cv2.bn.num_batches_tracked": "_backbone._modules_list.2.conv2.bn.num_batches_tracked",
            "_backbone._modules_list.2.cv2.bn.running_mean": "_backbone._modules_list.2.conv2.bn.running_mean",
            "_backbone._modules_list.2.cv2.bn.running_var": "_backbone._modules_list.2.conv2.bn.running_var",
            "_backbone._modules_list.2.cv2.bn.weight": "_backbone._modules_list.2.conv2.bn.weight",
            "_backbone._modules_list.2.cv2.conv.weight": "_backbone._modules_list.2.conv2.conv.weight",
            "_backbone._modules_list.2.cv3.bn.bias": "_backbone._modules_list.2.conv3.bn.bias",
            "_backbone._modules_list.2.cv3.bn.num_batches_tracked": "_backbone._modules_list.2.conv3.bn.num_batches_tracked",
            "_backbone._modules_list.2.cv3.bn.running_mean": "_backbone._modules_list.2.conv3.bn.running_mean",
            "_backbone._modules_list.2.cv3.bn.running_var": "_backbone._modules_list.2.conv3.bn.running_var",
            "_backbone._modules_list.2.cv3.bn.weight": "_backbone._modules_list.2.conv3.bn.weight",
            "_backbone._modules_list.2.cv3.conv.weight": "_backbone._modules_list.2.conv3.conv.weight",
            "_backbone._modules_list.2.m.0.cv1.bn.bias": "_backbone._modules_list.2.bottlenecks.0.cv1.bn.bias",
            "_backbone._modules_list.2.m.0.cv1.bn.num_batches_tracked": "_backbone._modules_list.2.bottlenecks.0.cv1.bn.num_batches_tracked",
            "_backbone._modules_list.2.m.0.cv1.bn.running_mean": "_backbone._modules_list.2.bottlenecks.0.cv1.bn.running_mean",
            "_backbone._modules_list.2.m.0.cv1.bn.running_var": "_backbone._modules_list.2.bottlenecks.0.cv1.bn.running_var",
            "_backbone._modules_list.2.m.0.cv1.bn.weight": "_backbone._modules_list.2.bottlenecks.0.cv1.bn.weight",
            "_backbone._modules_list.2.m.0.cv1.conv.weight": "_backbone._modules_list.2.bottlenecks.0.cv1.conv.weight",
            "_backbone._modules_list.2.m.0.cv2.bn.bias": "_backbone._modules_list.2.bottlenecks.0.cv2.bn.bias",
            "_backbone._modules_list.2.m.0.cv2.bn.num_batches_tracked": "_backbone._modules_list.2.bottlenecks.0.cv2.bn.num_batches_tracked",
            "_backbone._modules_list.2.m.0.cv2.bn.running_mean": "_backbone._modules_list.2.bottlenecks.0.cv2.bn.running_mean",
            "_backbone._modules_list.2.m.0.cv2.bn.running_var": "_backbone._modules_list.2.bottlenecks.0.cv2.bn.running_var",
            "_backbone._modules_list.2.m.0.cv2.bn.weight": "_backbone._modules_list.2.bottlenecks.0.cv2.bn.weight",
            "_backbone._modules_list.2.m.0.cv2.conv.bn.bias": "_backbone._modules_list.2.bottlenecks.0.cv2.conv.bn.bias",
            "_backbone._modules_list.2.m.0.cv2.conv.bn.num_batches_tracked": "_backbone._modules_list.2.bottlenecks.0.cv2.conv.bn.num_batches_tracked",
            "_backbone._modules_list.2.m.0.cv2.conv.bn.running_mean": "_backbone._modules_list.2.bottlenecks.0.cv2.conv.bn.running_mean",
            "_backbone._modules_list.2.m.0.cv2.conv.bn.running_var": "_backbone._modules_list.2.bottlenecks.0.cv2.conv.bn.running_var",
            "_backbone._modules_list.2.m.0.cv2.conv.bn.weight": "_backbone._modules_list.2.bottlenecks.0.cv2.conv.bn.weight",
            "_backbone._modules_list.2.m.0.cv2.conv.conv.weight": "_backbone._modules_list.2.bottlenecks.0.cv2.conv.conv.weight",
            "_backbone._modules_list.2.m.0.cv2.conv.weight": "_backbone._modules_list.2.bottlenecks.0.cv2.conv.weight",
            "_backbone._modules_list.2.m.0.cv2.dconv.bn.bias": "_backbone._modules_list.2.bottlenecks.0.cv2.dconv.bn.bias",
            "_backbone._modules_list.2.m.0.cv2.dconv.bn.num_batches_tracked": "_backbone._modules_list.2.bottlenecks.0.cv2.dconv.bn.num_batches_tracked",
            "_backbone._modules_list.2.m.0.cv2.dconv.bn.running_mean": "_backbone._modules_list.2.bottlenecks.0.cv2.dconv.bn.running_mean",
            "_backbone._modules_list.2.m.0.cv2.dconv.bn.running_var": "_backbone._modules_list.2.bottlenecks.0.cv2.dconv.bn.running_var",
            "_backbone._modules_list.2.m.0.cv2.dconv.bn.weight": "_backbone._modules_list.2.bottlenecks.0.cv2.dconv.bn.weight",
            "_backbone._modules_list.2.m.0.cv2.dconv.conv.weight": "_backbone._modules_list.2.bottlenecks.0.cv2.dconv.conv.weight",
            "_backbone._modules_list.2.m.1.cv1.bn.bias": "_backbone._modules_list.2.bottlenecks.1.cv1.bn.bias",
            "_backbone._modules_list.2.m.1.cv1.bn.num_batches_tracked": "_backbone._modules_list.2.bottlenecks.1.cv1.bn.num_batches_tracked",
            "_backbone._modules_list.2.m.1.cv1.bn.running_mean": "_backbone._modules_list.2.bottlenecks.1.cv1.bn.running_mean",
            "_backbone._modules_list.2.m.1.cv1.bn.running_var": "_backbone._modules_list.2.bottlenecks.1.cv1.bn.running_var",
            "_backbone._modules_list.2.m.1.cv1.bn.weight": "_backbone._modules_list.2.bottlenecks.1.cv1.bn.weight",
            "_backbone._modules_list.2.m.1.cv1.conv.weight": "_backbone._modules_list.2.bottlenecks.1.cv1.conv.weight",
            "_backbone._modules_list.2.m.1.cv2.bn.bias": "_backbone._modules_list.2.bottlenecks.1.cv2.bn.bias",
            "_backbone._modules_list.2.m.1.cv2.bn.num_batches_tracked": "_backbone._modules_list.2.bottlenecks.1.cv2.bn.num_batches_tracked",
            "_backbone._modules_list.2.m.1.cv2.bn.running_mean": "_backbone._modules_list.2.bottlenecks.1.cv2.bn.running_mean",
            "_backbone._modules_list.2.m.1.cv2.bn.running_var": "_backbone._modules_list.2.bottlenecks.1.cv2.bn.running_var",
            "_backbone._modules_list.2.m.1.cv2.bn.weight": "_backbone._modules_list.2.bottlenecks.1.cv2.bn.weight",
            "_backbone._modules_list.2.m.1.cv2.conv.weight": "_backbone._modules_list.2.bottlenecks.1.cv2.conv.weight",
            "_backbone._modules_list.2.m.2.cv1.bn.bias": "_backbone._modules_list.2.bottlenecks.2.cv1.bn.bias",
            "_backbone._modules_list.2.m.2.cv1.bn.num_batches_tracked": "_backbone._modules_list.2.bottlenecks.2.cv1.bn.num_batches_tracked",
            "_backbone._modules_list.2.m.2.cv1.bn.running_mean": "_backbone._modules_list.2.bottlenecks.2.cv1.bn.running_mean",
            "_backbone._modules_list.2.m.2.cv1.bn.running_var": "_backbone._modules_list.2.bottlenecks.2.cv1.bn.running_var",
            "_backbone._modules_list.2.m.2.cv1.bn.weight": "_backbone._modules_list.2.bottlenecks.2.cv1.bn.weight",
            "_backbone._modules_list.2.m.2.cv1.conv.weight": "_backbone._modules_list.2.bottlenecks.2.cv1.conv.weight",
            "_backbone._modules_list.2.m.2.cv2.bn.bias": "_backbone._modules_list.2.bottlenecks.2.cv2.bn.bias",
            "_backbone._modules_list.2.m.2.cv2.bn.num_batches_tracked": "_backbone._modules_list.2.bottlenecks.2.cv2.bn.num_batches_tracked",
            "_backbone._modules_list.2.m.2.cv2.bn.running_mean": "_backbone._modules_list.2.bottlenecks.2.cv2.bn.running_mean",
            "_backbone._modules_list.2.m.2.cv2.bn.running_var": "_backbone._modules_list.2.bottlenecks.2.cv2.bn.running_var",
            "_backbone._modules_list.2.m.2.cv2.bn.weight": "_backbone._modules_list.2.bottlenecks.2.cv2.bn.weight",
            "_backbone._modules_list.2.m.2.cv2.conv.weight": "_backbone._modules_list.2.bottlenecks.2.cv2.conv.weight",
            "_backbone._modules_list.3.bn.bias": "_backbone._modules_list.3.bn.bias",
            "_backbone._modules_list.3.bn.num_batches_tracked": "_backbone._modules_list.3.bn.num_batches_tracked",
            "_backbone._modules_list.3.bn.running_mean": "_backbone._modules_list.3.bn.running_mean",
            "_backbone._modules_list.3.bn.running_var": "_backbone._modules_list.3.bn.running_var",
            "_backbone._modules_list.3.bn.weight": "_backbone._modules_list.3.bn.weight",
            "_backbone._modules_list.3.conv.bn.bias": "_backbone._modules_list.3.conv.bn.bias",
            "_backbone._modules_list.3.conv.bn.num_batches_tracked": "_backbone._modules_list.3.conv.bn.num_batches_tracked",
            "_backbone._modules_list.3.conv.bn.running_mean": "_backbone._modules_list.3.conv.bn.running_mean",
            "_backbone._modules_list.3.conv.bn.running_var": "_backbone._modules_list.3.conv.bn.running_var",
            "_backbone._modules_list.3.conv.bn.weight": "_backbone._modules_list.3.conv.bn.weight",
            "_backbone._modules_list.3.conv.conv.weight": "_backbone._modules_list.3.conv.conv.weight",
            "_backbone._modules_list.3.conv.weight": "_backbone._modules_list.3.conv.weight",
            "_backbone._modules_list.3.dconv.bn.bias": "_backbone._modules_list.3.dconv.bn.bias",
            "_backbone._modules_list.3.dconv.bn.num_batches_tracked": "_backbone._modules_list.3.dconv.bn.num_batches_tracked",
            "_backbone._modules_list.3.dconv.bn.running_mean": "_backbone._modules_list.3.dconv.bn.running_mean",
            "_backbone._modules_list.3.dconv.bn.running_var": "_backbone._modules_list.3.dconv.bn.running_var",
            "_backbone._modules_list.3.dconv.bn.weight": "_backbone._modules_list.3.dconv.bn.weight",
            "_backbone._modules_list.3.dconv.conv.weight": "_backbone._modules_list.3.dconv.conv.weight",
            "_backbone._modules_list.4.cv1.bn.bias": "_backbone._modules_list.4.conv1.bn.bias",
            "_backbone._modules_list.4.cv1.bn.num_batches_tracked": "_backbone._modules_list.4.conv1.bn.num_batches_tracked",
            "_backbone._modules_list.4.cv1.bn.running_mean": "_backbone._modules_list.4.conv1.bn.running_mean",
            "_backbone._modules_list.4.cv1.bn.running_var": "_backbone._modules_list.4.conv1.bn.running_var",
            "_backbone._modules_list.4.cv1.bn.weight": "_backbone._modules_list.4.conv1.bn.weight",
            "_backbone._modules_list.4.cv1.conv.weight": "_backbone._modules_list.4.conv1.conv.weight",
            "_backbone._modules_list.4.cv2.bn.bias": "_backbone._modules_list.4.conv2.bn.bias",
            "_backbone._modules_list.4.cv2.bn.num_batches_tracked": "_backbone._modules_list.4.conv2.bn.num_batches_tracked",
            "_backbone._modules_list.4.cv2.bn.running_mean": "_backbone._modules_list.4.conv2.bn.running_mean",
            "_backbone._modules_list.4.cv2.bn.running_var": "_backbone._modules_list.4.conv2.bn.running_var",
            "_backbone._modules_list.4.cv2.bn.weight": "_backbone._modules_list.4.conv2.bn.weight",
            "_backbone._modules_list.4.cv2.conv.weight": "_backbone._modules_list.4.conv2.conv.weight",
            "_backbone._modules_list.4.cv3.bn.bias": "_backbone._modules_list.4.conv3.bn.bias",
            "_backbone._modules_list.4.cv3.bn.num_batches_tracked": "_backbone._modules_list.4.conv3.bn.num_batches_tracked",
            "_backbone._modules_list.4.cv3.bn.running_mean": "_backbone._modules_list.4.conv3.bn.running_mean",
            "_backbone._modules_list.4.cv3.bn.running_var": "_backbone._modules_list.4.conv3.bn.running_var",
            "_backbone._modules_list.4.cv3.bn.weight": "_backbone._modules_list.4.conv3.bn.weight",
            "_backbone._modules_list.4.cv3.conv.weight": "_backbone._modules_list.4.conv3.conv.weight",
            "_backbone._modules_list.4.m.0.cv1.bn.bias": "_backbone._modules_list.4.bottlenecks.0.cv1.bn.bias",
            "_backbone._modules_list.4.m.0.cv1.bn.num_batches_tracked": "_backbone._modules_list.4.bottlenecks.0.cv1.bn.num_batches_tracked",
            "_backbone._modules_list.4.m.0.cv1.bn.running_mean": "_backbone._modules_list.4.bottlenecks.0.cv1.bn.running_mean",
            "_backbone._modules_list.4.m.0.cv1.bn.running_var": "_backbone._modules_list.4.bottlenecks.0.cv1.bn.running_var",
            "_backbone._modules_list.4.m.0.cv1.bn.weight": "_backbone._modules_list.4.bottlenecks.0.cv1.bn.weight",
            "_backbone._modules_list.4.m.0.cv1.conv.weight": "_backbone._modules_list.4.bottlenecks.0.cv1.conv.weight",
            "_backbone._modules_list.4.m.0.cv2.bn.bias": "_backbone._modules_list.4.bottlenecks.0.cv2.bn.bias",
            "_backbone._modules_list.4.m.0.cv2.bn.num_batches_tracked": "_backbone._modules_list.4.bottlenecks.0.cv2.bn.num_batches_tracked",
            "_backbone._modules_list.4.m.0.cv2.bn.running_mean": "_backbone._modules_list.4.bottlenecks.0.cv2.bn.running_mean",
            "_backbone._modules_list.4.m.0.cv2.bn.running_var": "_backbone._modules_list.4.bottlenecks.0.cv2.bn.running_var",
            "_backbone._modules_list.4.m.0.cv2.bn.weight": "_backbone._modules_list.4.bottlenecks.0.cv2.bn.weight",
            "_backbone._modules_list.4.m.0.cv2.conv.bn.bias": "_backbone._modules_list.4.bottlenecks.0.cv2.conv.bn.bias",
            "_backbone._modules_list.4.m.0.cv2.conv.bn.num_batches_tracked": "_backbone._modules_list.4.bottlenecks.0.cv2.conv.bn.num_batches_tracked",
            "_backbone._modules_list.4.m.0.cv2.conv.bn.running_mean": "_backbone._modules_list.4.bottlenecks.0.cv2.conv.bn.running_mean",
            "_backbone._modules_list.4.m.0.cv2.conv.bn.running_var": "_backbone._modules_list.4.bottlenecks.0.cv2.conv.bn.running_var",
            "_backbone._modules_list.4.m.0.cv2.conv.bn.weight": "_backbone._modules_list.4.bottlenecks.0.cv2.conv.bn.weight",
            "_backbone._modules_list.4.m.0.cv2.conv.conv.weight": "_backbone._modules_list.4.bottlenecks.0.cv2.conv.conv.weight",
            "_backbone._modules_list.4.m.0.cv2.conv.weight": "_backbone._modules_list.4.bottlenecks.0.cv2.conv.weight",
            "_backbone._modules_list.4.m.0.cv2.dconv.bn.bias": "_backbone._modules_list.4.bottlenecks.0.cv2.dconv.bn.bias",
            "_backbone._modules_list.4.m.0.cv2.dconv.bn.num_batches_tracked": "_backbone._modules_list.4.bottlenecks.0.cv2.dconv.bn.num_batches_tracked",
            "_backbone._modules_list.4.m.0.cv2.dconv.bn.running_mean": "_backbone._modules_list.4.bottlenecks.0.cv2.dconv.bn.running_mean",
            "_backbone._modules_list.4.m.0.cv2.dconv.bn.running_var": "_backbone._modules_list.4.bottlenecks.0.cv2.dconv.bn.running_var",
            "_backbone._modules_list.4.m.0.cv2.dconv.bn.weight": "_backbone._modules_list.4.bottlenecks.0.cv2.dconv.bn.weight",
            "_backbone._modules_list.4.m.0.cv2.dconv.conv.weight": "_backbone._modules_list.4.bottlenecks.0.cv2.dconv.conv.weight",
            "_backbone._modules_list.4.m.1.cv1.bn.bias": "_backbone._modules_list.4.bottlenecks.1.cv1.bn.bias",
            "_backbone._modules_list.4.m.1.cv1.bn.num_batches_tracked": "_backbone._modules_list.4.bottlenecks.1.cv1.bn.num_batches_tracked",
            "_backbone._modules_list.4.m.1.cv1.bn.running_mean": "_backbone._modules_list.4.bottlenecks.1.cv1.bn.running_mean",
            "_backbone._modules_list.4.m.1.cv1.bn.running_var": "_backbone._modules_list.4.bottlenecks.1.cv1.bn.running_var",
            "_backbone._modules_list.4.m.1.cv1.bn.weight": "_backbone._modules_list.4.bottlenecks.1.cv1.bn.weight",
            "_backbone._modules_list.4.m.1.cv1.conv.weight": "_backbone._modules_list.4.bottlenecks.1.cv1.conv.weight",
            "_backbone._modules_list.4.m.1.cv2.bn.bias": "_backbone._modules_list.4.bottlenecks.1.cv2.bn.bias",
            "_backbone._modules_list.4.m.1.cv2.bn.num_batches_tracked": "_backbone._modules_list.4.bottlenecks.1.cv2.bn.num_batches_tracked",
            "_backbone._modules_list.4.m.1.cv2.bn.running_mean": "_backbone._modules_list.4.bottlenecks.1.cv2.bn.running_mean",
            "_backbone._modules_list.4.m.1.cv2.bn.running_var": "_backbone._modules_list.4.bottlenecks.1.cv2.bn.running_var",
            "_backbone._modules_list.4.m.1.cv2.bn.weight": "_backbone._modules_list.4.bottlenecks.1.cv2.bn.weight",
            "_backbone._modules_list.4.m.1.cv2.conv.bn.bias": "_backbone._modules_list.4.bottlenecks.1.cv2.conv.bn.bias",
            "_backbone._modules_list.4.m.1.cv2.conv.bn.num_batches_tracked": "_backbone._modules_list.4.bottlenecks.1.cv2.conv.bn.num_batches_tracked",
            "_backbone._modules_list.4.m.1.cv2.conv.bn.running_mean": "_backbone._modules_list.4.bottlenecks.1.cv2.conv.bn.running_mean",
            "_backbone._modules_list.4.m.1.cv2.conv.bn.running_var": "_backbone._modules_list.4.bottlenecks.1.cv2.conv.bn.running_var",
            "_backbone._modules_list.4.m.1.cv2.conv.bn.weight": "_backbone._modules_list.4.bottlenecks.1.cv2.conv.bn.weight",
            "_backbone._modules_list.4.m.1.cv2.conv.conv.weight": "_backbone._modules_list.4.bottlenecks.1.cv2.conv.conv.weight",
            "_backbone._modules_list.4.m.1.cv2.conv.weight": "_backbone._modules_list.4.bottlenecks.1.cv2.conv.weight",
            "_backbone._modules_list.4.m.1.cv2.dconv.bn.bias": "_backbone._modules_list.4.bottlenecks.1.cv2.dconv.bn.bias",
            "_backbone._modules_list.4.m.1.cv2.dconv.bn.num_batches_tracked": "_backbone._modules_list.4.bottlenecks.1.cv2.dconv.bn.num_batches_tracked",
            "_backbone._modules_list.4.m.1.cv2.dconv.bn.running_mean": "_backbone._modules_list.4.bottlenecks.1.cv2.dconv.bn.running_mean",
            "_backbone._modules_list.4.m.1.cv2.dconv.bn.running_var": "_backbone._modules_list.4.bottlenecks.1.cv2.dconv.bn.running_var",
            "_backbone._modules_list.4.m.1.cv2.dconv.bn.weight": "_backbone._modules_list.4.bottlenecks.1.cv2.dconv.bn.weight",
            "_backbone._modules_list.4.m.1.cv2.dconv.conv.weight": "_backbone._modules_list.4.bottlenecks.1.cv2.dconv.conv.weight",
            "_backbone._modules_list.4.m.2.cv1.bn.bias": "_backbone._modules_list.4.bottlenecks.2.cv1.bn.bias",
            "_backbone._modules_list.4.m.2.cv1.bn.num_batches_tracked": "_backbone._modules_list.4.bottlenecks.2.cv1.bn.num_batches_tracked",
            "_backbone._modules_list.4.m.2.cv1.bn.running_mean": "_backbone._modules_list.4.bottlenecks.2.cv1.bn.running_mean",
            "_backbone._modules_list.4.m.2.cv1.bn.running_var": "_backbone._modules_list.4.bottlenecks.2.cv1.bn.running_var",
            "_backbone._modules_list.4.m.2.cv1.bn.weight": "_backbone._modules_list.4.bottlenecks.2.cv1.bn.weight",
            "_backbone._modules_list.4.m.2.cv1.conv.weight": "_backbone._modules_list.4.bottlenecks.2.cv1.conv.weight",
            "_backbone._modules_list.4.m.2.cv2.bn.bias": "_backbone._modules_list.4.bottlenecks.2.cv2.bn.bias",
            "_backbone._modules_list.4.m.2.cv2.bn.num_batches_tracked": "_backbone._modules_list.4.bottlenecks.2.cv2.bn.num_batches_tracked",
            "_backbone._modules_list.4.m.2.cv2.bn.running_mean": "_backbone._modules_list.4.bottlenecks.2.cv2.bn.running_mean",
            "_backbone._modules_list.4.m.2.cv2.bn.running_var": "_backbone._modules_list.4.bottlenecks.2.cv2.bn.running_var",
            "_backbone._modules_list.4.m.2.cv2.bn.weight": "_backbone._modules_list.4.bottlenecks.2.cv2.bn.weight",
            "_backbone._modules_list.4.m.2.cv2.conv.bn.bias": "_backbone._modules_list.4.bottlenecks.2.cv2.conv.bn.bias",
            "_backbone._modules_list.4.m.2.cv2.conv.bn.num_batches_tracked": "_backbone._modules_list.4.bottlenecks.2.cv2.conv.bn.num_batches_tracked",
            "_backbone._modules_list.4.m.2.cv2.conv.bn.running_mean": "_backbone._modules_list.4.bottlenecks.2.cv2.conv.bn.running_mean",
            "_backbone._modules_list.4.m.2.cv2.conv.bn.running_var": "_backbone._modules_list.4.bottlenecks.2.cv2.conv.bn.running_var",
            "_backbone._modules_list.4.m.2.cv2.conv.bn.weight": "_backbone._modules_list.4.bottlenecks.2.cv2.conv.bn.weight",
            "_backbone._modules_list.4.m.2.cv2.conv.conv.weight": "_backbone._modules_list.4.bottlenecks.2.cv2.conv.conv.weight",
            "_backbone._modules_list.4.m.2.cv2.conv.weight": "_backbone._modules_list.4.bottlenecks.2.cv2.conv.weight",
            "_backbone._modules_list.4.m.2.cv2.dconv.bn.bias": "_backbone._modules_list.4.bottlenecks.2.cv2.dconv.bn.bias",
            "_backbone._modules_list.4.m.2.cv2.dconv.bn.num_batches_tracked": "_backbone._modules_list.4.bottlenecks.2.cv2.dconv.bn.num_batches_tracked",
            "_backbone._modules_list.4.m.2.cv2.dconv.bn.running_mean": "_backbone._modules_list.4.bottlenecks.2.cv2.dconv.bn.running_mean",
            "_backbone._modules_list.4.m.2.cv2.dconv.bn.running_var": "_backbone._modules_list.4.bottlenecks.2.cv2.dconv.bn.running_var",
            "_backbone._modules_list.4.m.2.cv2.dconv.bn.weight": "_backbone._modules_list.4.bottlenecks.2.cv2.dconv.bn.weight",
            "_backbone._modules_list.4.m.2.cv2.dconv.conv.weight": "_backbone._modules_list.4.bottlenecks.2.cv2.dconv.conv.weight",
            "_backbone._modules_list.4.m.3.cv1.bn.bias": "_backbone._modules_list.4.bottlenecks.3.cv1.bn.bias",
            "_backbone._modules_list.4.m.3.cv1.bn.num_batches_tracked": "_backbone._modules_list.4.bottlenecks.3.cv1.bn.num_batches_tracked",
            "_backbone._modules_list.4.m.3.cv1.bn.running_mean": "_backbone._modules_list.4.bottlenecks.3.cv1.bn.running_mean",
            "_backbone._modules_list.4.m.3.cv1.bn.running_var": "_backbone._modules_list.4.bottlenecks.3.cv1.bn.running_var",
            "_backbone._modules_list.4.m.3.cv1.bn.weight": "_backbone._modules_list.4.bottlenecks.3.cv1.bn.weight",
            "_backbone._modules_list.4.m.3.cv1.conv.weight": "_backbone._modules_list.4.bottlenecks.3.cv1.conv.weight",
            "_backbone._modules_list.4.m.3.cv2.bn.bias": "_backbone._modules_list.4.bottlenecks.3.cv2.bn.bias",
            "_backbone._modules_list.4.m.3.cv2.bn.num_batches_tracked": "_backbone._modules_list.4.bottlenecks.3.cv2.bn.num_batches_tracked",
            "_backbone._modules_list.4.m.3.cv2.bn.running_mean": "_backbone._modules_list.4.bottlenecks.3.cv2.bn.running_mean",
            "_backbone._modules_list.4.m.3.cv2.bn.running_var": "_backbone._modules_list.4.bottlenecks.3.cv2.bn.running_var",
            "_backbone._modules_list.4.m.3.cv2.bn.weight": "_backbone._modules_list.4.bottlenecks.3.cv2.bn.weight",
            "_backbone._modules_list.4.m.3.cv2.conv.weight": "_backbone._modules_list.4.bottlenecks.3.cv2.conv.weight",
            "_backbone._modules_list.4.m.4.cv1.bn.bias": "_backbone._modules_list.4.bottlenecks.4.cv1.bn.bias",
            "_backbone._modules_list.4.m.4.cv1.bn.num_batches_tracked": "_backbone._modules_list.4.bottlenecks.4.cv1.bn.num_batches_tracked",
            "_backbone._modules_list.4.m.4.cv1.bn.running_mean": "_backbone._modules_list.4.bottlenecks.4.cv1.bn.running_mean",
            "_backbone._modules_list.4.m.4.cv1.bn.running_var": "_backbone._modules_list.4.bottlenecks.4.cv1.bn.running_var",
            "_backbone._modules_list.4.m.4.cv1.bn.weight": "_backbone._modules_list.4.bottlenecks.4.cv1.bn.weight",
            "_backbone._modules_list.4.m.4.cv1.conv.weight": "_backbone._modules_list.4.bottlenecks.4.cv1.conv.weight",
            "_backbone._modules_list.4.m.4.cv2.bn.bias": "_backbone._modules_list.4.bottlenecks.4.cv2.bn.bias",
            "_backbone._modules_list.4.m.4.cv2.bn.num_batches_tracked": "_backbone._modules_list.4.bottlenecks.4.cv2.bn.num_batches_tracked",
            "_backbone._modules_list.4.m.4.cv2.bn.running_mean": "_backbone._modules_list.4.bottlenecks.4.cv2.bn.running_mean",
            "_backbone._modules_list.4.m.4.cv2.bn.running_var": "_backbone._modules_list.4.bottlenecks.4.cv2.bn.running_var",
            "_backbone._modules_list.4.m.4.cv2.bn.weight": "_backbone._modules_list.4.bottlenecks.4.cv2.bn.weight",
            "_backbone._modules_list.4.m.4.cv2.conv.weight": "_backbone._modules_list.4.bottlenecks.4.cv2.conv.weight",
            "_backbone._modules_list.4.m.5.cv1.bn.bias": "_backbone._modules_list.4.bottlenecks.5.cv1.bn.bias",
            "_backbone._modules_list.4.m.5.cv1.bn.num_batches_tracked": "_backbone._modules_list.4.bottlenecks.5.cv1.bn.num_batches_tracked",
            "_backbone._modules_list.4.m.5.cv1.bn.running_mean": "_backbone._modules_list.4.bottlenecks.5.cv1.bn.running_mean",
            "_backbone._modules_list.4.m.5.cv1.bn.running_var": "_backbone._modules_list.4.bottlenecks.5.cv1.bn.running_var",
            "_backbone._modules_list.4.m.5.cv1.bn.weight": "_backbone._modules_list.4.bottlenecks.5.cv1.bn.weight",
            "_backbone._modules_list.4.m.5.cv1.conv.weight": "_backbone._modules_list.4.bottlenecks.5.cv1.conv.weight",
            "_backbone._modules_list.4.m.5.cv2.bn.bias": "_backbone._modules_list.4.bottlenecks.5.cv2.bn.bias",
            "_backbone._modules_list.4.m.5.cv2.bn.num_batches_tracked": "_backbone._modules_list.4.bottlenecks.5.cv2.bn.num_batches_tracked",
            "_backbone._modules_list.4.m.5.cv2.bn.running_mean": "_backbone._modules_list.4.bottlenecks.5.cv2.bn.running_mean",
            "_backbone._modules_list.4.m.5.cv2.bn.running_var": "_backbone._modules_list.4.bottlenecks.5.cv2.bn.running_var",
            "_backbone._modules_list.4.m.5.cv2.bn.weight": "_backbone._modules_list.4.bottlenecks.5.cv2.bn.weight",
            "_backbone._modules_list.4.m.5.cv2.conv.weight": "_backbone._modules_list.4.bottlenecks.5.cv2.conv.weight",
            "_backbone._modules_list.4.m.6.cv1.bn.bias": "_backbone._modules_list.4.bottlenecks.6.cv1.bn.bias",
            "_backbone._modules_list.4.m.6.cv1.bn.num_batches_tracked": "_backbone._modules_list.4.bottlenecks.6.cv1.bn.num_batches_tracked",
            "_backbone._modules_list.4.m.6.cv1.bn.running_mean": "_backbone._modules_list.4.bottlenecks.6.cv1.bn.running_mean",
            "_backbone._modules_list.4.m.6.cv1.bn.running_var": "_backbone._modules_list.4.bottlenecks.6.cv1.bn.running_var",
            "_backbone._modules_list.4.m.6.cv1.bn.weight": "_backbone._modules_list.4.bottlenecks.6.cv1.bn.weight",
            "_backbone._modules_list.4.m.6.cv1.conv.weight": "_backbone._modules_list.4.bottlenecks.6.cv1.conv.weight",
            "_backbone._modules_list.4.m.6.cv2.bn.bias": "_backbone._modules_list.4.bottlenecks.6.cv2.bn.bias",
            "_backbone._modules_list.4.m.6.cv2.bn.num_batches_tracked": "_backbone._modules_list.4.bottlenecks.6.cv2.bn.num_batches_tracked",
            "_backbone._modules_list.4.m.6.cv2.bn.running_mean": "_backbone._modules_list.4.bottlenecks.6.cv2.bn.running_mean",
            "_backbone._modules_list.4.m.6.cv2.bn.running_var": "_backbone._modules_list.4.bottlenecks.6.cv2.bn.running_var",
            "_backbone._modules_list.4.m.6.cv2.bn.weight": "_backbone._modules_list.4.bottlenecks.6.cv2.bn.weight",
            "_backbone._modules_list.4.m.6.cv2.conv.weight": "_backbone._modules_list.4.bottlenecks.6.cv2.conv.weight",
            "_backbone._modules_list.4.m.7.cv1.bn.bias": "_backbone._modules_list.4.bottlenecks.7.cv1.bn.bias",
            "_backbone._modules_list.4.m.7.cv1.bn.num_batches_tracked": "_backbone._modules_list.4.bottlenecks.7.cv1.bn.num_batches_tracked",
            "_backbone._modules_list.4.m.7.cv1.bn.running_mean": "_backbone._modules_list.4.bottlenecks.7.cv1.bn.running_mean",
            "_backbone._modules_list.4.m.7.cv1.bn.running_var": "_backbone._modules_list.4.bottlenecks.7.cv1.bn.running_var",
            "_backbone._modules_list.4.m.7.cv1.bn.weight": "_backbone._modules_list.4.bottlenecks.7.cv1.bn.weight",
            "_backbone._modules_list.4.m.7.cv1.conv.weight": "_backbone._modules_list.4.bottlenecks.7.cv1.conv.weight",
            "_backbone._modules_list.4.m.7.cv2.bn.bias": "_backbone._modules_list.4.bottlenecks.7.cv2.bn.bias",
            "_backbone._modules_list.4.m.7.cv2.bn.num_batches_tracked": "_backbone._modules_list.4.bottlenecks.7.cv2.bn.num_batches_tracked",
            "_backbone._modules_list.4.m.7.cv2.bn.running_mean": "_backbone._modules_list.4.bottlenecks.7.cv2.bn.running_mean",
            "_backbone._modules_list.4.m.7.cv2.bn.running_var": "_backbone._modules_list.4.bottlenecks.7.cv2.bn.running_var",
            "_backbone._modules_list.4.m.7.cv2.bn.weight": "_backbone._modules_list.4.bottlenecks.7.cv2.bn.weight",
            "_backbone._modules_list.4.m.7.cv2.conv.weight": "_backbone._modules_list.4.bottlenecks.7.cv2.conv.weight",
            "_backbone._modules_list.4.m.8.cv1.bn.bias": "_backbone._modules_list.4.bottlenecks.8.cv1.bn.bias",
            "_backbone._modules_list.4.m.8.cv1.bn.num_batches_tracked": "_backbone._modules_list.4.bottlenecks.8.cv1.bn.num_batches_tracked",
            "_backbone._modules_list.4.m.8.cv1.bn.running_mean": "_backbone._modules_list.4.bottlenecks.8.cv1.bn.running_mean",
            "_backbone._modules_list.4.m.8.cv1.bn.running_var": "_backbone._modules_list.4.bottlenecks.8.cv1.bn.running_var",
            "_backbone._modules_list.4.m.8.cv1.bn.weight": "_backbone._modules_list.4.bottlenecks.8.cv1.bn.weight",
            "_backbone._modules_list.4.m.8.cv1.conv.weight": "_backbone._modules_list.4.bottlenecks.8.cv1.conv.weight",
            "_backbone._modules_list.4.m.8.cv2.bn.bias": "_backbone._modules_list.4.bottlenecks.8.cv2.bn.bias",
            "_backbone._modules_list.4.m.8.cv2.bn.num_batches_tracked": "_backbone._modules_list.4.bottlenecks.8.cv2.bn.num_batches_tracked",
            "_backbone._modules_list.4.m.8.cv2.bn.running_mean": "_backbone._modules_list.4.bottlenecks.8.cv2.bn.running_mean",
            "_backbone._modules_list.4.m.8.cv2.bn.running_var": "_backbone._modules_list.4.bottlenecks.8.cv2.bn.running_var",
            "_backbone._modules_list.4.m.8.cv2.bn.weight": "_backbone._modules_list.4.bottlenecks.8.cv2.bn.weight",
            "_backbone._modules_list.4.m.8.cv2.conv.weight": "_backbone._modules_list.4.bottlenecks.8.cv2.conv.weight",
            "_backbone._modules_list.5.bn.bias": "_backbone._modules_list.5.bn.bias",
            "_backbone._modules_list.5.bn.num_batches_tracked": "_backbone._modules_list.5.bn.num_batches_tracked",
            "_backbone._modules_list.5.bn.running_mean": "_backbone._modules_list.5.bn.running_mean",
            "_backbone._modules_list.5.bn.running_var": "_backbone._modules_list.5.bn.running_var",
            "_backbone._modules_list.5.bn.weight": "_backbone._modules_list.5.bn.weight",
            "_backbone._modules_list.5.conv.bn.bias": "_backbone._modules_list.5.conv.bn.bias",
            "_backbone._modules_list.5.conv.bn.num_batches_tracked": "_backbone._modules_list.5.conv.bn.num_batches_tracked",
            "_backbone._modules_list.5.conv.bn.running_mean": "_backbone._modules_list.5.conv.bn.running_mean",
            "_backbone._modules_list.5.conv.bn.running_var": "_backbone._modules_list.5.conv.bn.running_var",
            "_backbone._modules_list.5.conv.bn.weight": "_backbone._modules_list.5.conv.bn.weight",
            "_backbone._modules_list.5.conv.conv.weight": "_backbone._modules_list.5.conv.conv.weight",
            "_backbone._modules_list.5.conv.weight": "_backbone._modules_list.5.conv.weight",
            "_backbone._modules_list.5.dconv.bn.bias": "_backbone._modules_list.5.dconv.bn.bias",
            "_backbone._modules_list.5.dconv.bn.num_batches_tracked": "_backbone._modules_list.5.dconv.bn.num_batches_tracked",
            "_backbone._modules_list.5.dconv.bn.running_mean": "_backbone._modules_list.5.dconv.bn.running_mean",
            "_backbone._modules_list.5.dconv.bn.running_var": "_backbone._modules_list.5.dconv.bn.running_var",
            "_backbone._modules_list.5.dconv.bn.weight": "_backbone._modules_list.5.dconv.bn.weight",
            "_backbone._modules_list.5.dconv.conv.weight": "_backbone._modules_list.5.dconv.conv.weight",
            "_backbone._modules_list.6.cv1.bn.bias": "_backbone._modules_list.6.conv1.bn.bias",
            "_backbone._modules_list.6.cv1.bn.num_batches_tracked": "_backbone._modules_list.6.conv1.bn.num_batches_tracked",
            "_backbone._modules_list.6.cv1.bn.running_mean": "_backbone._modules_list.6.conv1.bn.running_mean",
            "_backbone._modules_list.6.cv1.bn.running_var": "_backbone._modules_list.6.conv1.bn.running_var",
            "_backbone._modules_list.6.cv1.bn.weight": "_backbone._modules_list.6.conv1.bn.weight",
            "_backbone._modules_list.6.cv1.conv.weight": "_backbone._modules_list.6.conv1.conv.weight",
            "_backbone._modules_list.6.cv2.bn.bias": "_backbone._modules_list.6.conv2.bn.bias",
            "_backbone._modules_list.6.cv2.bn.num_batches_tracked": "_backbone._modules_list.6.conv2.bn.num_batches_tracked",
            "_backbone._modules_list.6.cv2.bn.running_mean": "_backbone._modules_list.6.conv2.bn.running_mean",
            "_backbone._modules_list.6.cv2.bn.running_var": "_backbone._modules_list.6.conv2.bn.running_var",
            "_backbone._modules_list.6.cv2.bn.weight": "_backbone._modules_list.6.conv2.bn.weight",
            "_backbone._modules_list.6.cv2.conv.weight": "_backbone._modules_list.6.conv2.conv.weight",
            "_backbone._modules_list.6.cv3.bn.bias": "_backbone._modules_list.6.conv3.bn.bias",
            "_backbone._modules_list.6.cv3.bn.num_batches_tracked": "_backbone._modules_list.6.conv3.bn.num_batches_tracked",
            "_backbone._modules_list.6.cv3.bn.running_mean": "_backbone._modules_list.6.conv3.bn.running_mean",
            "_backbone._modules_list.6.cv3.bn.running_var": "_backbone._modules_list.6.conv3.bn.running_var",
            "_backbone._modules_list.6.cv3.bn.weight": "_backbone._modules_list.6.conv3.bn.weight",
            "_backbone._modules_list.6.cv3.conv.weight": "_backbone._modules_list.6.conv3.conv.weight",
            "_backbone._modules_list.6.m.0.cv1.bn.bias": "_backbone._modules_list.6.bottlenecks.0.cv1.bn.bias",
            "_backbone._modules_list.6.m.0.cv1.bn.num_batches_tracked": "_backbone._modules_list.6.bottlenecks.0.cv1.bn.num_batches_tracked",
            "_backbone._modules_list.6.m.0.cv1.bn.running_mean": "_backbone._modules_list.6.bottlenecks.0.cv1.bn.running_mean",
            "_backbone._modules_list.6.m.0.cv1.bn.running_var": "_backbone._modules_list.6.bottlenecks.0.cv1.bn.running_var",
            "_backbone._modules_list.6.m.0.cv1.bn.weight": "_backbone._modules_list.6.bottlenecks.0.cv1.bn.weight",
            "_backbone._modules_list.6.m.0.cv1.conv.weight": "_backbone._modules_list.6.bottlenecks.0.cv1.conv.weight",
            "_backbone._modules_list.6.m.0.cv2.bn.bias": "_backbone._modules_list.6.bottlenecks.0.cv2.bn.bias",
            "_backbone._modules_list.6.m.0.cv2.bn.num_batches_tracked": "_backbone._modules_list.6.bottlenecks.0.cv2.bn.num_batches_tracked",
            "_backbone._modules_list.6.m.0.cv2.bn.running_mean": "_backbone._modules_list.6.bottlenecks.0.cv2.bn.running_mean",
            "_backbone._modules_list.6.m.0.cv2.bn.running_var": "_backbone._modules_list.6.bottlenecks.0.cv2.bn.running_var",
            "_backbone._modules_list.6.m.0.cv2.bn.weight": "_backbone._modules_list.6.bottlenecks.0.cv2.bn.weight",
            "_backbone._modules_list.6.m.0.cv2.conv.bn.bias": "_backbone._modules_list.6.bottlenecks.0.cv2.conv.bn.bias",
            "_backbone._modules_list.6.m.0.cv2.conv.bn.num_batches_tracked": "_backbone._modules_list.6.bottlenecks.0.cv2.conv.bn.num_batches_tracked",
            "_backbone._modules_list.6.m.0.cv2.conv.bn.running_mean": "_backbone._modules_list.6.bottlenecks.0.cv2.conv.bn.running_mean",
            "_backbone._modules_list.6.m.0.cv2.conv.bn.running_var": "_backbone._modules_list.6.bottlenecks.0.cv2.conv.bn.running_var",
            "_backbone._modules_list.6.m.0.cv2.conv.bn.weight": "_backbone._modules_list.6.bottlenecks.0.cv2.conv.bn.weight",
            "_backbone._modules_list.6.m.0.cv2.conv.conv.weight": "_backbone._modules_list.6.bottlenecks.0.cv2.conv.conv.weight",
            "_backbone._modules_list.6.m.0.cv2.conv.weight": "_backbone._modules_list.6.bottlenecks.0.cv2.conv.weight",
            "_backbone._modules_list.6.m.0.cv2.dconv.bn.bias": "_backbone._modules_list.6.bottlenecks.0.cv2.dconv.bn.bias",
            "_backbone._modules_list.6.m.0.cv2.dconv.bn.num_batches_tracked": "_backbone._modules_list.6.bottlenecks.0.cv2.dconv.bn.num_batches_tracked",
            "_backbone._modules_list.6.m.0.cv2.dconv.bn.running_mean": "_backbone._modules_list.6.bottlenecks.0.cv2.dconv.bn.running_mean",
            "_backbone._modules_list.6.m.0.cv2.dconv.bn.running_var": "_backbone._modules_list.6.bottlenecks.0.cv2.dconv.bn.running_var",
            "_backbone._modules_list.6.m.0.cv2.dconv.bn.weight": "_backbone._modules_list.6.bottlenecks.0.cv2.dconv.bn.weight",
            "_backbone._modules_list.6.m.0.cv2.dconv.conv.weight": "_backbone._modules_list.6.bottlenecks.0.cv2.dconv.conv.weight",
            "_backbone._modules_list.6.m.1.cv1.bn.bias": "_backbone._modules_list.6.bottlenecks.1.cv1.bn.bias",
            "_backbone._modules_list.6.m.1.cv1.bn.num_batches_tracked": "_backbone._modules_list.6.bottlenecks.1.cv1.bn.num_batches_tracked",
            "_backbone._modules_list.6.m.1.cv1.bn.running_mean": "_backbone._modules_list.6.bottlenecks.1.cv1.bn.running_mean",
            "_backbone._modules_list.6.m.1.cv1.bn.running_var": "_backbone._modules_list.6.bottlenecks.1.cv1.bn.running_var",
            "_backbone._modules_list.6.m.1.cv1.bn.weight": "_backbone._modules_list.6.bottlenecks.1.cv1.bn.weight",
            "_backbone._modules_list.6.m.1.cv1.conv.weight": "_backbone._modules_list.6.bottlenecks.1.cv1.conv.weight",
            "_backbone._modules_list.6.m.1.cv2.bn.bias": "_backbone._modules_list.6.bottlenecks.1.cv2.bn.bias",
            "_backbone._modules_list.6.m.1.cv2.bn.num_batches_tracked": "_backbone._modules_list.6.bottlenecks.1.cv2.bn.num_batches_tracked",
            "_backbone._modules_list.6.m.1.cv2.bn.running_mean": "_backbone._modules_list.6.bottlenecks.1.cv2.bn.running_mean",
            "_backbone._modules_list.6.m.1.cv2.bn.running_var": "_backbone._modules_list.6.bottlenecks.1.cv2.bn.running_var",
            "_backbone._modules_list.6.m.1.cv2.bn.weight": "_backbone._modules_list.6.bottlenecks.1.cv2.bn.weight",
            "_backbone._modules_list.6.m.1.cv2.conv.bn.bias": "_backbone._modules_list.6.bottlenecks.1.cv2.conv.bn.bias",
            "_backbone._modules_list.6.m.1.cv2.conv.bn.num_batches_tracked": "_backbone._modules_list.6.bottlenecks.1.cv2.conv.bn.num_batches_tracked",
            "_backbone._modules_list.6.m.1.cv2.conv.bn.running_mean": "_backbone._modules_list.6.bottlenecks.1.cv2.conv.bn.running_mean",
            "_backbone._modules_list.6.m.1.cv2.conv.bn.running_var": "_backbone._modules_list.6.bottlenecks.1.cv2.conv.bn.running_var",
            "_backbone._modules_list.6.m.1.cv2.conv.bn.weight": "_backbone._modules_list.6.bottlenecks.1.cv2.conv.bn.weight",
            "_backbone._modules_list.6.m.1.cv2.conv.conv.weight": "_backbone._modules_list.6.bottlenecks.1.cv2.conv.conv.weight",
            "_backbone._modules_list.6.m.1.cv2.conv.weight": "_backbone._modules_list.6.bottlenecks.1.cv2.conv.weight",
            "_backbone._modules_list.6.m.1.cv2.dconv.bn.bias": "_backbone._modules_list.6.bottlenecks.1.cv2.dconv.bn.bias",
            "_backbone._modules_list.6.m.1.cv2.dconv.bn.num_batches_tracked": "_backbone._modules_list.6.bottlenecks.1.cv2.dconv.bn.num_batches_tracked",
            "_backbone._modules_list.6.m.1.cv2.dconv.bn.running_mean": "_backbone._modules_list.6.bottlenecks.1.cv2.dconv.bn.running_mean",
            "_backbone._modules_list.6.m.1.cv2.dconv.bn.running_var": "_backbone._modules_list.6.bottlenecks.1.cv2.dconv.bn.running_var",
            "_backbone._modules_list.6.m.1.cv2.dconv.bn.weight": "_backbone._modules_list.6.bottlenecks.1.cv2.dconv.bn.weight",
            "_backbone._modules_list.6.m.1.cv2.dconv.conv.weight": "_backbone._modules_list.6.bottlenecks.1.cv2.dconv.conv.weight",
            "_backbone._modules_list.6.m.2.cv1.bn.bias": "_backbone._modules_list.6.bottlenecks.2.cv1.bn.bias",
            "_backbone._modules_list.6.m.2.cv1.bn.num_batches_tracked": "_backbone._modules_list.6.bottlenecks.2.cv1.bn.num_batches_tracked",
            "_backbone._modules_list.6.m.2.cv1.bn.running_mean": "_backbone._modules_list.6.bottlenecks.2.cv1.bn.running_mean",
            "_backbone._modules_list.6.m.2.cv1.bn.running_var": "_backbone._modules_list.6.bottlenecks.2.cv1.bn.running_var",
            "_backbone._modules_list.6.m.2.cv1.bn.weight": "_backbone._modules_list.6.bottlenecks.2.cv1.bn.weight",
            "_backbone._modules_list.6.m.2.cv1.conv.weight": "_backbone._modules_list.6.bottlenecks.2.cv1.conv.weight",
            "_backbone._modules_list.6.m.2.cv2.bn.bias": "_backbone._modules_list.6.bottlenecks.2.cv2.bn.bias",
            "_backbone._modules_list.6.m.2.cv2.bn.num_batches_tracked": "_backbone._modules_list.6.bottlenecks.2.cv2.bn.num_batches_tracked",
            "_backbone._modules_list.6.m.2.cv2.bn.running_mean": "_backbone._modules_list.6.bottlenecks.2.cv2.bn.running_mean",
            "_backbone._modules_list.6.m.2.cv2.bn.running_var": "_backbone._modules_list.6.bottlenecks.2.cv2.bn.running_var",
            "_backbone._modules_list.6.m.2.cv2.bn.weight": "_backbone._modules_list.6.bottlenecks.2.cv2.bn.weight",
            "_backbone._modules_list.6.m.2.cv2.conv.bn.bias": "_backbone._modules_list.6.bottlenecks.2.cv2.conv.bn.bias",
            "_backbone._modules_list.6.m.2.cv2.conv.bn.num_batches_tracked": "_backbone._modules_list.6.bottlenecks.2.cv2.conv.bn.num_batches_tracked",
            "_backbone._modules_list.6.m.2.cv2.conv.bn.running_mean": "_backbone._modules_list.6.bottlenecks.2.cv2.conv.bn.running_mean",
            "_backbone._modules_list.6.m.2.cv2.conv.bn.running_var": "_backbone._modules_list.6.bottlenecks.2.cv2.conv.bn.running_var",
            "_backbone._modules_list.6.m.2.cv2.conv.bn.weight": "_backbone._modules_list.6.bottlenecks.2.cv2.conv.bn.weight",
            "_backbone._modules_list.6.m.2.cv2.conv.conv.weight": "_backbone._modules_list.6.bottlenecks.2.cv2.conv.conv.weight",
            "_backbone._modules_list.6.m.2.cv2.conv.weight": "_backbone._modules_list.6.bottlenecks.2.cv2.conv.weight",
            "_backbone._modules_list.6.m.2.cv2.dconv.bn.bias": "_backbone._modules_list.6.bottlenecks.2.cv2.dconv.bn.bias",
            "_backbone._modules_list.6.m.2.cv2.dconv.bn.num_batches_tracked": "_backbone._modules_list.6.bottlenecks.2.cv2.dconv.bn.num_batches_tracked",
            "_backbone._modules_list.6.m.2.cv2.dconv.bn.running_mean": "_backbone._modules_list.6.bottlenecks.2.cv2.dconv.bn.running_mean",
            "_backbone._modules_list.6.m.2.cv2.dconv.bn.running_var": "_backbone._modules_list.6.bottlenecks.2.cv2.dconv.bn.running_var",
            "_backbone._modules_list.6.m.2.cv2.dconv.bn.weight": "_backbone._modules_list.6.bottlenecks.2.cv2.dconv.bn.weight",
            "_backbone._modules_list.6.m.2.cv2.dconv.conv.weight": "_backbone._modules_list.6.bottlenecks.2.cv2.dconv.conv.weight",
            "_backbone._modules_list.6.m.3.cv1.bn.bias": "_backbone._modules_list.6.bottlenecks.3.cv1.bn.bias",
            "_backbone._modules_list.6.m.3.cv1.bn.num_batches_tracked": "_backbone._modules_list.6.bottlenecks.3.cv1.bn.num_batches_tracked",
            "_backbone._modules_list.6.m.3.cv1.bn.running_mean": "_backbone._modules_list.6.bottlenecks.3.cv1.bn.running_mean",
            "_backbone._modules_list.6.m.3.cv1.bn.running_var": "_backbone._modules_list.6.bottlenecks.3.cv1.bn.running_var",
            "_backbone._modules_list.6.m.3.cv1.bn.weight": "_backbone._modules_list.6.bottlenecks.3.cv1.bn.weight",
            "_backbone._modules_list.6.m.3.cv1.conv.weight": "_backbone._modules_list.6.bottlenecks.3.cv1.conv.weight",
            "_backbone._modules_list.6.m.3.cv2.bn.bias": "_backbone._modules_list.6.bottlenecks.3.cv2.bn.bias",
            "_backbone._modules_list.6.m.3.cv2.bn.num_batches_tracked": "_backbone._modules_list.6.bottlenecks.3.cv2.bn.num_batches_tracked",
            "_backbone._modules_list.6.m.3.cv2.bn.running_mean": "_backbone._modules_list.6.bottlenecks.3.cv2.bn.running_mean",
            "_backbone._modules_list.6.m.3.cv2.bn.running_var": "_backbone._modules_list.6.bottlenecks.3.cv2.bn.running_var",
            "_backbone._modules_list.6.m.3.cv2.bn.weight": "_backbone._modules_list.6.bottlenecks.3.cv2.bn.weight",
            "_backbone._modules_list.6.m.3.cv2.conv.weight": "_backbone._modules_list.6.bottlenecks.3.cv2.conv.weight",
            "_backbone._modules_list.6.m.4.cv1.bn.bias": "_backbone._modules_list.6.bottlenecks.4.cv1.bn.bias",
            "_backbone._modules_list.6.m.4.cv1.bn.num_batches_tracked": "_backbone._modules_list.6.bottlenecks.4.cv1.bn.num_batches_tracked",
            "_backbone._modules_list.6.m.4.cv1.bn.running_mean": "_backbone._modules_list.6.bottlenecks.4.cv1.bn.running_mean",
            "_backbone._modules_list.6.m.4.cv1.bn.running_var": "_backbone._modules_list.6.bottlenecks.4.cv1.bn.running_var",
            "_backbone._modules_list.6.m.4.cv1.bn.weight": "_backbone._modules_list.6.bottlenecks.4.cv1.bn.weight",
            "_backbone._modules_list.6.m.4.cv1.conv.weight": "_backbone._modules_list.6.bottlenecks.4.cv1.conv.weight",
            "_backbone._modules_list.6.m.4.cv2.bn.bias": "_backbone._modules_list.6.bottlenecks.4.cv2.bn.bias",
            "_backbone._modules_list.6.m.4.cv2.bn.num_batches_tracked": "_backbone._modules_list.6.bottlenecks.4.cv2.bn.num_batches_tracked",
            "_backbone._modules_list.6.m.4.cv2.bn.running_mean": "_backbone._modules_list.6.bottlenecks.4.cv2.bn.running_mean",
            "_backbone._modules_list.6.m.4.cv2.bn.running_var": "_backbone._modules_list.6.bottlenecks.4.cv2.bn.running_var",
            "_backbone._modules_list.6.m.4.cv2.bn.weight": "_backbone._modules_list.6.bottlenecks.4.cv2.bn.weight",
            "_backbone._modules_list.6.m.4.cv2.conv.weight": "_backbone._modules_list.6.bottlenecks.4.cv2.conv.weight",
            "_backbone._modules_list.6.m.5.cv1.bn.bias": "_backbone._modules_list.6.bottlenecks.5.cv1.bn.bias",
            "_backbone._modules_list.6.m.5.cv1.bn.num_batches_tracked": "_backbone._modules_list.6.bottlenecks.5.cv1.bn.num_batches_tracked",
            "_backbone._modules_list.6.m.5.cv1.bn.running_mean": "_backbone._modules_list.6.bottlenecks.5.cv1.bn.running_mean",
            "_backbone._modules_list.6.m.5.cv1.bn.running_var": "_backbone._modules_list.6.bottlenecks.5.cv1.bn.running_var",
            "_backbone._modules_list.6.m.5.cv1.bn.weight": "_backbone._modules_list.6.bottlenecks.5.cv1.bn.weight",
            "_backbone._modules_list.6.m.5.cv1.conv.weight": "_backbone._modules_list.6.bottlenecks.5.cv1.conv.weight",
            "_backbone._modules_list.6.m.5.cv2.bn.bias": "_backbone._modules_list.6.bottlenecks.5.cv2.bn.bias",
            "_backbone._modules_list.6.m.5.cv2.bn.num_batches_tracked": "_backbone._modules_list.6.bottlenecks.5.cv2.bn.num_batches_tracked",
            "_backbone._modules_list.6.m.5.cv2.bn.running_mean": "_backbone._modules_list.6.bottlenecks.5.cv2.bn.running_mean",
            "_backbone._modules_list.6.m.5.cv2.bn.running_var": "_backbone._modules_list.6.bottlenecks.5.cv2.bn.running_var",
            "_backbone._modules_list.6.m.5.cv2.bn.weight": "_backbone._modules_list.6.bottlenecks.5.cv2.bn.weight",
            "_backbone._modules_list.6.m.5.cv2.conv.weight": "_backbone._modules_list.6.bottlenecks.5.cv2.conv.weight",
            "_backbone._modules_list.6.m.6.cv1.bn.bias": "_backbone._modules_list.6.bottlenecks.6.cv1.bn.bias",
            "_backbone._modules_list.6.m.6.cv1.bn.num_batches_tracked": "_backbone._modules_list.6.bottlenecks.6.cv1.bn.num_batches_tracked",
            "_backbone._modules_list.6.m.6.cv1.bn.running_mean": "_backbone._modules_list.6.bottlenecks.6.cv1.bn.running_mean",
            "_backbone._modules_list.6.m.6.cv1.bn.running_var": "_backbone._modules_list.6.bottlenecks.6.cv1.bn.running_var",
            "_backbone._modules_list.6.m.6.cv1.bn.weight": "_backbone._modules_list.6.bottlenecks.6.cv1.bn.weight",
            "_backbone._modules_list.6.m.6.cv1.conv.weight": "_backbone._modules_list.6.bottlenecks.6.cv1.conv.weight",
            "_backbone._modules_list.6.m.6.cv2.bn.bias": "_backbone._modules_list.6.bottlenecks.6.cv2.bn.bias",
            "_backbone._modules_list.6.m.6.cv2.bn.num_batches_tracked": "_backbone._modules_list.6.bottlenecks.6.cv2.bn.num_batches_tracked",
            "_backbone._modules_list.6.m.6.cv2.bn.running_mean": "_backbone._modules_list.6.bottlenecks.6.cv2.bn.running_mean",
            "_backbone._modules_list.6.m.6.cv2.bn.running_var": "_backbone._modules_list.6.bottlenecks.6.cv2.bn.running_var",
            "_backbone._modules_list.6.m.6.cv2.bn.weight": "_backbone._modules_list.6.bottlenecks.6.cv2.bn.weight",
            "_backbone._modules_list.6.m.6.cv2.conv.weight": "_backbone._modules_list.6.bottlenecks.6.cv2.conv.weight",
            "_backbone._modules_list.6.m.7.cv1.bn.bias": "_backbone._modules_list.6.bottlenecks.7.cv1.bn.bias",
            "_backbone._modules_list.6.m.7.cv1.bn.num_batches_tracked": "_backbone._modules_list.6.bottlenecks.7.cv1.bn.num_batches_tracked",
            "_backbone._modules_list.6.m.7.cv1.bn.running_mean": "_backbone._modules_list.6.bottlenecks.7.cv1.bn.running_mean",
            "_backbone._modules_list.6.m.7.cv1.bn.running_var": "_backbone._modules_list.6.bottlenecks.7.cv1.bn.running_var",
            "_backbone._modules_list.6.m.7.cv1.bn.weight": "_backbone._modules_list.6.bottlenecks.7.cv1.bn.weight",
            "_backbone._modules_list.6.m.7.cv1.conv.weight": "_backbone._modules_list.6.bottlenecks.7.cv1.conv.weight",
            "_backbone._modules_list.6.m.7.cv2.bn.bias": "_backbone._modules_list.6.bottlenecks.7.cv2.bn.bias",
            "_backbone._modules_list.6.m.7.cv2.bn.num_batches_tracked": "_backbone._modules_list.6.bottlenecks.7.cv2.bn.num_batches_tracked",
            "_backbone._modules_list.6.m.7.cv2.bn.running_mean": "_backbone._modules_list.6.bottlenecks.7.cv2.bn.running_mean",
            "_backbone._modules_list.6.m.7.cv2.bn.running_var": "_backbone._modules_list.6.bottlenecks.7.cv2.bn.running_var",
            "_backbone._modules_list.6.m.7.cv2.bn.weight": "_backbone._modules_list.6.bottlenecks.7.cv2.bn.weight",
            "_backbone._modules_list.6.m.7.cv2.conv.weight": "_backbone._modules_list.6.bottlenecks.7.cv2.conv.weight",
            "_backbone._modules_list.6.m.8.cv1.bn.bias": "_backbone._modules_list.6.bottlenecks.8.cv1.bn.bias",
            "_backbone._modules_list.6.m.8.cv1.bn.num_batches_tracked": "_backbone._modules_list.6.bottlenecks.8.cv1.bn.num_batches_tracked",
            "_backbone._modules_list.6.m.8.cv1.bn.running_mean": "_backbone._modules_list.6.bottlenecks.8.cv1.bn.running_mean",
            "_backbone._modules_list.6.m.8.cv1.bn.running_var": "_backbone._modules_list.6.bottlenecks.8.cv1.bn.running_var",
            "_backbone._modules_list.6.m.8.cv1.bn.weight": "_backbone._modules_list.6.bottlenecks.8.cv1.bn.weight",
            "_backbone._modules_list.6.m.8.cv1.conv.weight": "_backbone._modules_list.6.bottlenecks.8.cv1.conv.weight",
            "_backbone._modules_list.6.m.8.cv2.bn.bias": "_backbone._modules_list.6.bottlenecks.8.cv2.bn.bias",
            "_backbone._modules_list.6.m.8.cv2.bn.num_batches_tracked": "_backbone._modules_list.6.bottlenecks.8.cv2.bn.num_batches_tracked",
            "_backbone._modules_list.6.m.8.cv2.bn.running_mean": "_backbone._modules_list.6.bottlenecks.8.cv2.bn.running_mean",
            "_backbone._modules_list.6.m.8.cv2.bn.running_var": "_backbone._modules_list.6.bottlenecks.8.cv2.bn.running_var",
            "_backbone._modules_list.6.m.8.cv2.bn.weight": "_backbone._modules_list.6.bottlenecks.8.cv2.bn.weight",
            "_backbone._modules_list.6.m.8.cv2.conv.weight": "_backbone._modules_list.6.bottlenecks.8.cv2.conv.weight",
            "_backbone._modules_list.7.bn.bias": "_backbone._modules_list.7.bn.bias",
            "_backbone._modules_list.7.bn.num_batches_tracked": "_backbone._modules_list.7.bn.num_batches_tracked",
            "_backbone._modules_list.7.bn.running_mean": "_backbone._modules_list.7.bn.running_mean",
            "_backbone._modules_list.7.bn.running_var": "_backbone._modules_list.7.bn.running_var",
            "_backbone._modules_list.7.bn.weight": "_backbone._modules_list.7.bn.weight",
            "_backbone._modules_list.7.conv.bn.bias": "_backbone._modules_list.7.conv.bn.bias",
            "_backbone._modules_list.7.conv.bn.num_batches_tracked": "_backbone._modules_list.7.conv.bn.num_batches_tracked",
            "_backbone._modules_list.7.conv.bn.running_mean": "_backbone._modules_list.7.conv.bn.running_mean",
            "_backbone._modules_list.7.conv.bn.running_var": "_backbone._modules_list.7.conv.bn.running_var",
            "_backbone._modules_list.7.conv.bn.weight": "_backbone._modules_list.7.conv.bn.weight",
            "_backbone._modules_list.7.conv.conv.weight": "_backbone._modules_list.7.conv.conv.weight",
            "_backbone._modules_list.7.conv.weight": "_backbone._modules_list.7.conv.weight",
            "_backbone._modules_list.7.dconv.bn.bias": "_backbone._modules_list.7.dconv.bn.bias",
            "_backbone._modules_list.7.dconv.bn.num_batches_tracked": "_backbone._modules_list.7.dconv.bn.num_batches_tracked",
            "_backbone._modules_list.7.dconv.bn.running_mean": "_backbone._modules_list.7.dconv.bn.running_mean",
            "_backbone._modules_list.7.dconv.bn.running_var": "_backbone._modules_list.7.dconv.bn.running_var",
            "_backbone._modules_list.7.dconv.bn.weight": "_backbone._modules_list.7.dconv.bn.weight",
            "_backbone._modules_list.7.dconv.conv.weight": "_backbone._modules_list.7.dconv.conv.weight",
            "_backbone._modules_list.8.cv1.bn.bias": "_backbone._modules_list.8.cv1.bn.bias",
            "_backbone._modules_list.8.cv1.bn.num_batches_tracked": "_backbone._modules_list.8.cv1.bn.num_batches_tracked",
            "_backbone._modules_list.8.cv1.bn.running_mean": "_backbone._modules_list.8.cv1.bn.running_mean",
            "_backbone._modules_list.8.cv1.bn.running_var": "_backbone._modules_list.8.cv1.bn.running_var",
            "_backbone._modules_list.8.cv1.bn.weight": "_backbone._modules_list.8.cv1.bn.weight",
            "_backbone._modules_list.8.cv1.conv.weight": "_backbone._modules_list.8.cv1.conv.weight",
            "_backbone._modules_list.8.cv2.bn.bias": "_backbone._modules_list.8.cv2.bn.bias",
            "_backbone._modules_list.8.cv2.bn.num_batches_tracked": "_backbone._modules_list.8.cv2.bn.num_batches_tracked",
            "_backbone._modules_list.8.cv2.bn.running_mean": "_backbone._modules_list.8.cv2.bn.running_mean",
            "_backbone._modules_list.8.cv2.bn.running_var": "_backbone._modules_list.8.cv2.bn.running_var",
            "_backbone._modules_list.8.cv2.bn.weight": "_backbone._modules_list.8.cv2.bn.weight",
            "_backbone._modules_list.8.cv2.conv.weight": "_backbone._modules_list.8.cv2.conv.weight",
            "_backbone._modules_list.9.cv1.bn.bias": "_backbone._modules_list.9.conv1.bn.bias",
            "_backbone._modules_list.9.cv1.bn.num_batches_tracked": "_backbone._modules_list.9.conv1.bn.num_batches_tracked",
            "_backbone._modules_list.9.cv1.bn.running_mean": "_backbone._modules_list.9.conv1.bn.running_mean",
            "_backbone._modules_list.9.cv1.bn.running_var": "_backbone._modules_list.9.conv1.bn.running_var",
            "_backbone._modules_list.9.cv1.bn.weight": "_backbone._modules_list.9.conv1.bn.weight",
            "_backbone._modules_list.9.cv1.conv.weight": "_backbone._modules_list.9.conv1.conv.weight",
            "_backbone._modules_list.9.cv2.bn.bias": "_backbone._modules_list.9.conv2.bn.bias",
            "_backbone._modules_list.9.cv2.bn.num_batches_tracked": "_backbone._modules_list.9.conv2.bn.num_batches_tracked",
            "_backbone._modules_list.9.cv2.bn.running_mean": "_backbone._modules_list.9.conv2.bn.running_mean",
            "_backbone._modules_list.9.cv2.bn.running_var": "_backbone._modules_list.9.conv2.bn.running_var",
            "_backbone._modules_list.9.cv2.bn.weight": "_backbone._modules_list.9.conv2.bn.weight",
            "_backbone._modules_list.9.cv2.conv.weight": "_backbone._modules_list.9.conv2.conv.weight",
            "_backbone._modules_list.9.cv3.bn.bias": "_backbone._modules_list.9.conv3.bn.bias",
            "_backbone._modules_list.9.cv3.bn.num_batches_tracked": "_backbone._modules_list.9.conv3.bn.num_batches_tracked",
            "_backbone._modules_list.9.cv3.bn.running_mean": "_backbone._modules_list.9.conv3.bn.running_mean",
            "_backbone._modules_list.9.cv3.bn.running_var": "_backbone._modules_list.9.conv3.bn.running_var",
            "_backbone._modules_list.9.cv3.bn.weight": "_backbone._modules_list.9.conv3.bn.weight",
            "_backbone._modules_list.9.cv3.conv.weight": "_backbone._modules_list.9.conv3.conv.weight",
            "_backbone._modules_list.9.m.0.cv1.bn.bias": "_backbone._modules_list.9.bottlenecks.0.cv1.bn.bias",
            "_backbone._modules_list.9.m.0.cv1.bn.num_batches_tracked": "_backbone._modules_list.9.bottlenecks.0.cv1.bn.num_batches_tracked",
            "_backbone._modules_list.9.m.0.cv1.bn.running_mean": "_backbone._modules_list.9.bottlenecks.0.cv1.bn.running_mean",
            "_backbone._modules_list.9.m.0.cv1.bn.running_var": "_backbone._modules_list.9.bottlenecks.0.cv1.bn.running_var",
            "_backbone._modules_list.9.m.0.cv1.bn.weight": "_backbone._modules_list.9.bottlenecks.0.cv1.bn.weight",
            "_backbone._modules_list.9.m.0.cv1.conv.weight": "_backbone._modules_list.9.bottlenecks.0.cv1.conv.weight",
            "_backbone._modules_list.9.m.0.cv2.bn.bias": "_backbone._modules_list.9.bottlenecks.0.cv2.bn.bias",
            "_backbone._modules_list.9.m.0.cv2.bn.num_batches_tracked": "_backbone._modules_list.9.bottlenecks.0.cv2.bn.num_batches_tracked",
            "_backbone._modules_list.9.m.0.cv2.bn.running_mean": "_backbone._modules_list.9.bottlenecks.0.cv2.bn.running_mean",
            "_backbone._modules_list.9.m.0.cv2.bn.running_var": "_backbone._modules_list.9.bottlenecks.0.cv2.bn.running_var",
            "_backbone._modules_list.9.m.0.cv2.bn.weight": "_backbone._modules_list.9.bottlenecks.0.cv2.bn.weight",
            "_backbone._modules_list.9.m.0.cv2.conv.bn.bias": "_backbone._modules_list.9.bottlenecks.0.cv2.conv.bn.bias",
            "_backbone._modules_list.9.m.0.cv2.conv.bn.num_batches_tracked": "_backbone._modules_list.9.bottlenecks.0.cv2.conv.bn.num_batches_tracked",
            "_backbone._modules_list.9.m.0.cv2.conv.bn.running_mean": "_backbone._modules_list.9.bottlenecks.0.cv2.conv.bn.running_mean",
            "_backbone._modules_list.9.m.0.cv2.conv.bn.running_var": "_backbone._modules_list.9.bottlenecks.0.cv2.conv.bn.running_var",
            "_backbone._modules_list.9.m.0.cv2.conv.bn.weight": "_backbone._modules_list.9.bottlenecks.0.cv2.conv.bn.weight",
            "_backbone._modules_list.9.m.0.cv2.conv.conv.weight": "_backbone._modules_list.9.bottlenecks.0.cv2.conv.conv.weight",
            "_backbone._modules_list.9.m.0.cv2.conv.weight": "_backbone._modules_list.9.bottlenecks.0.cv2.conv.weight",
            "_backbone._modules_list.9.m.0.cv2.dconv.bn.bias": "_backbone._modules_list.9.bottlenecks.0.cv2.dconv.bn.bias",
            "_backbone._modules_list.9.m.0.cv2.dconv.bn.num_batches_tracked": "_backbone._modules_list.9.bottlenecks.0.cv2.dconv.bn.num_batches_tracked",
            "_backbone._modules_list.9.m.0.cv2.dconv.bn.running_mean": "_backbone._modules_list.9.bottlenecks.0.cv2.dconv.bn.running_mean",
            "_backbone._modules_list.9.m.0.cv2.dconv.bn.running_var": "_backbone._modules_list.9.bottlenecks.0.cv2.dconv.bn.running_var",
            "_backbone._modules_list.9.m.0.cv2.dconv.bn.weight": "_backbone._modules_list.9.bottlenecks.0.cv2.dconv.bn.weight",
            "_backbone._modules_list.9.m.0.cv2.dconv.conv.weight": "_backbone._modules_list.9.bottlenecks.0.cv2.dconv.conv.weight",
            "_backbone._modules_list.9.m.1.cv1.bn.bias": "_backbone._modules_list.9.bottlenecks.1.cv1.bn.bias",
            "_backbone._modules_list.9.m.1.cv1.bn.num_batches_tracked": "_backbone._modules_list.9.bottlenecks.1.cv1.bn.num_batches_tracked",
            "_backbone._modules_list.9.m.1.cv1.bn.running_mean": "_backbone._modules_list.9.bottlenecks.1.cv1.bn.running_mean",
            "_backbone._modules_list.9.m.1.cv1.bn.running_var": "_backbone._modules_list.9.bottlenecks.1.cv1.bn.running_var",
            "_backbone._modules_list.9.m.1.cv1.bn.weight": "_backbone._modules_list.9.bottlenecks.1.cv1.bn.weight",
            "_backbone._modules_list.9.m.1.cv1.conv.weight": "_backbone._modules_list.9.bottlenecks.1.cv1.conv.weight",
            "_backbone._modules_list.9.m.1.cv2.bn.bias": "_backbone._modules_list.9.bottlenecks.1.cv2.bn.bias",
            "_backbone._modules_list.9.m.1.cv2.bn.num_batches_tracked": "_backbone._modules_list.9.bottlenecks.1.cv2.bn.num_batches_tracked",
            "_backbone._modules_list.9.m.1.cv2.bn.running_mean": "_backbone._modules_list.9.bottlenecks.1.cv2.bn.running_mean",
            "_backbone._modules_list.9.m.1.cv2.bn.running_var": "_backbone._modules_list.9.bottlenecks.1.cv2.bn.running_var",
            "_backbone._modules_list.9.m.1.cv2.bn.weight": "_backbone._modules_list.9.bottlenecks.1.cv2.bn.weight",
            "_backbone._modules_list.9.m.1.cv2.conv.weight": "_backbone._modules_list.9.bottlenecks.1.cv2.conv.weight",
            "_backbone._modules_list.9.m.2.cv1.bn.bias": "_backbone._modules_list.9.bottlenecks.2.cv1.bn.bias",
            "_backbone._modules_list.9.m.2.cv1.bn.num_batches_tracked": "_backbone._modules_list.9.bottlenecks.2.cv1.bn.num_batches_tracked",
            "_backbone._modules_list.9.m.2.cv1.bn.running_mean": "_backbone._modules_list.9.bottlenecks.2.cv1.bn.running_mean",
            "_backbone._modules_list.9.m.2.cv1.bn.running_var": "_backbone._modules_list.9.bottlenecks.2.cv1.bn.running_var",
            "_backbone._modules_list.9.m.2.cv1.bn.weight": "_backbone._modules_list.9.bottlenecks.2.cv1.bn.weight",
            "_backbone._modules_list.9.m.2.cv1.conv.weight": "_backbone._modules_list.9.bottlenecks.2.cv1.conv.weight",
            "_backbone._modules_list.9.m.2.cv2.bn.bias": "_backbone._modules_list.9.bottlenecks.2.cv2.bn.bias",
            "_backbone._modules_list.9.m.2.cv2.bn.num_batches_tracked": "_backbone._modules_list.9.bottlenecks.2.cv2.bn.num_batches_tracked",
            "_backbone._modules_list.9.m.2.cv2.bn.running_mean": "_backbone._modules_list.9.bottlenecks.2.cv2.bn.running_mean",
            "_backbone._modules_list.9.m.2.cv2.bn.running_var": "_backbone._modules_list.9.bottlenecks.2.cv2.bn.running_var",
            "_backbone._modules_list.9.m.2.cv2.bn.weight": "_backbone._modules_list.9.bottlenecks.2.cv2.bn.weight",
            "_backbone._modules_list.9.m.2.cv2.conv.weight": "_backbone._modules_list.9.bottlenecks.2.cv2.conv.weight",
            "_head._modules_list.0.bn.bias": "_head._modules_list.0.bn.bias",
            "_head._modules_list.0.bn.num_batches_tracked": "_head._modules_list.0.bn.num_batches_tracked",
            "_head._modules_list.0.bn.running_mean": "_head._modules_list.0.bn.running_mean",
            "_head._modules_list.0.bn.running_var": "_head._modules_list.0.bn.running_var",
            "_head._modules_list.0.bn.weight": "_head._modules_list.0.bn.weight",
            "_head._modules_list.0.conv.weight": "_head._modules_list.0.conv.weight",
            "_head._modules_list.10.cv1.bn.bias": "_head._modules_list.10.conv1.bn.bias",
            "_head._modules_list.10.cv1.bn.num_batches_tracked": "_head._modules_list.10.conv1.bn.num_batches_tracked",
            "_head._modules_list.10.cv1.bn.running_mean": "_head._modules_list.10.conv1.bn.running_mean",
            "_head._modules_list.10.cv1.bn.running_var": "_head._modules_list.10.conv1.bn.running_var",
            "_head._modules_list.10.cv1.bn.weight": "_head._modules_list.10.conv1.bn.weight",
            "_head._modules_list.10.cv1.conv.weight": "_head._modules_list.10.conv1.conv.weight",
            "_head._modules_list.10.cv2.bn.bias": "_head._modules_list.10.conv2.bn.bias",
            "_head._modules_list.10.cv2.bn.num_batches_tracked": "_head._modules_list.10.conv2.bn.num_batches_tracked",
            "_head._modules_list.10.cv2.bn.running_mean": "_head._modules_list.10.conv2.bn.running_mean",
            "_head._modules_list.10.cv2.bn.running_var": "_head._modules_list.10.conv2.bn.running_var",
            "_head._modules_list.10.cv2.bn.weight": "_head._modules_list.10.conv2.bn.weight",
            "_head._modules_list.10.cv2.conv.weight": "_head._modules_list.10.conv2.conv.weight",
            "_head._modules_list.10.cv3.bn.bias": "_head._modules_list.10.conv3.bn.bias",
            "_head._modules_list.10.cv3.bn.num_batches_tracked": "_head._modules_list.10.conv3.bn.num_batches_tracked",
            "_head._modules_list.10.cv3.bn.running_mean": "_head._modules_list.10.conv3.bn.running_mean",
            "_head._modules_list.10.cv3.bn.running_var": "_head._modules_list.10.conv3.bn.running_var",
            "_head._modules_list.10.cv3.bn.weight": "_head._modules_list.10.conv3.bn.weight",
            "_head._modules_list.10.cv3.conv.weight": "_head._modules_list.10.conv3.conv.weight",
            "_head._modules_list.10.m.0.cv1.bn.bias": "_head._modules_list.10.bottlenecks.0.cv1.bn.bias",
            "_head._modules_list.10.m.0.cv1.bn.num_batches_tracked": "_head._modules_list.10.bottlenecks.0.cv1.bn.num_batches_tracked",
            "_head._modules_list.10.m.0.cv1.bn.running_mean": "_head._modules_list.10.bottlenecks.0.cv1.bn.running_mean",
            "_head._modules_list.10.m.0.cv1.bn.running_var": "_head._modules_list.10.bottlenecks.0.cv1.bn.running_var",
            "_head._modules_list.10.m.0.cv1.bn.weight": "_head._modules_list.10.bottlenecks.0.cv1.bn.weight",
            "_head._modules_list.10.m.0.cv1.conv.weight": "_head._modules_list.10.bottlenecks.0.cv1.conv.weight",
            "_head._modules_list.10.m.0.cv2.bn.bias": "_head._modules_list.10.bottlenecks.0.cv2.bn.bias",
            "_head._modules_list.10.m.0.cv2.bn.num_batches_tracked": "_head._modules_list.10.bottlenecks.0.cv2.bn.num_batches_tracked",
            "_head._modules_list.10.m.0.cv2.bn.running_mean": "_head._modules_list.10.bottlenecks.0.cv2.bn.running_mean",
            "_head._modules_list.10.m.0.cv2.bn.running_var": "_head._modules_list.10.bottlenecks.0.cv2.bn.running_var",
            "_head._modules_list.10.m.0.cv2.bn.weight": "_head._modules_list.10.bottlenecks.0.cv2.bn.weight",
            "_head._modules_list.10.m.0.cv2.conv.bn.bias": "_head._modules_list.10.bottlenecks.0.cv2.conv.bn.bias",
            "_head._modules_list.10.m.0.cv2.conv.bn.num_batches_tracked": "_head._modules_list.10.bottlenecks.0.cv2.conv.bn.num_batches_tracked",
            "_head._modules_list.10.m.0.cv2.conv.bn.running_mean": "_head._modules_list.10.bottlenecks.0.cv2.conv.bn.running_mean",
            "_head._modules_list.10.m.0.cv2.conv.bn.running_var": "_head._modules_list.10.bottlenecks.0.cv2.conv.bn.running_var",
            "_head._modules_list.10.m.0.cv2.conv.bn.weight": "_head._modules_list.10.bottlenecks.0.cv2.conv.bn.weight",
            "_head._modules_list.10.m.0.cv2.conv.conv.weight": "_head._modules_list.10.bottlenecks.0.cv2.conv.conv.weight",
            "_head._modules_list.10.m.0.cv2.conv.weight": "_head._modules_list.10.bottlenecks.0.cv2.conv.weight",
            "_head._modules_list.10.m.0.cv2.dconv.bn.bias": "_head._modules_list.10.bottlenecks.0.cv2.dconv.bn.bias",
            "_head._modules_list.10.m.0.cv2.dconv.bn.num_batches_tracked": "_head._modules_list.10.bottlenecks.0.cv2.dconv.bn.num_batches_tracked",
            "_head._modules_list.10.m.0.cv2.dconv.bn.running_mean": "_head._modules_list.10.bottlenecks.0.cv2.dconv.bn.running_mean",
            "_head._modules_list.10.m.0.cv2.dconv.bn.running_var": "_head._modules_list.10.bottlenecks.0.cv2.dconv.bn.running_var",
            "_head._modules_list.10.m.0.cv2.dconv.bn.weight": "_head._modules_list.10.bottlenecks.0.cv2.dconv.bn.weight",
            "_head._modules_list.10.m.0.cv2.dconv.conv.weight": "_head._modules_list.10.bottlenecks.0.cv2.dconv.conv.weight",
            "_head._modules_list.10.m.1.cv1.bn.bias": "_head._modules_list.10.bottlenecks.1.cv1.bn.bias",
            "_head._modules_list.10.m.1.cv1.bn.num_batches_tracked": "_head._modules_list.10.bottlenecks.1.cv1.bn.num_batches_tracked",
            "_head._modules_list.10.m.1.cv1.bn.running_mean": "_head._modules_list.10.bottlenecks.1.cv1.bn.running_mean",
            "_head._modules_list.10.m.1.cv1.bn.running_var": "_head._modules_list.10.bottlenecks.1.cv1.bn.running_var",
            "_head._modules_list.10.m.1.cv1.bn.weight": "_head._modules_list.10.bottlenecks.1.cv1.bn.weight",
            "_head._modules_list.10.m.1.cv1.conv.weight": "_head._modules_list.10.bottlenecks.1.cv1.conv.weight",
            "_head._modules_list.10.m.1.cv2.bn.bias": "_head._modules_list.10.bottlenecks.1.cv2.bn.bias",
            "_head._modules_list.10.m.1.cv2.bn.num_batches_tracked": "_head._modules_list.10.bottlenecks.1.cv2.bn.num_batches_tracked",
            "_head._modules_list.10.m.1.cv2.bn.running_mean": "_head._modules_list.10.bottlenecks.1.cv2.bn.running_mean",
            "_head._modules_list.10.m.1.cv2.bn.running_var": "_head._modules_list.10.bottlenecks.1.cv2.bn.running_var",
            "_head._modules_list.10.m.1.cv2.bn.weight": "_head._modules_list.10.bottlenecks.1.cv2.bn.weight",
            "_head._modules_list.10.m.1.cv2.conv.weight": "_head._modules_list.10.bottlenecks.1.cv2.conv.weight",
            "_head._modules_list.10.m.2.cv1.bn.bias": "_head._modules_list.10.bottlenecks.2.cv1.bn.bias",
            "_head._modules_list.10.m.2.cv1.bn.num_batches_tracked": "_head._modules_list.10.bottlenecks.2.cv1.bn.num_batches_tracked",
            "_head._modules_list.10.m.2.cv1.bn.running_mean": "_head._modules_list.10.bottlenecks.2.cv1.bn.running_mean",
            "_head._modules_list.10.m.2.cv1.bn.running_var": "_head._modules_list.10.bottlenecks.2.cv1.bn.running_var",
            "_head._modules_list.10.m.2.cv1.bn.weight": "_head._modules_list.10.bottlenecks.2.cv1.bn.weight",
            "_head._modules_list.10.m.2.cv1.conv.weight": "_head._modules_list.10.bottlenecks.2.cv1.conv.weight",
            "_head._modules_list.10.m.2.cv2.bn.bias": "_head._modules_list.10.bottlenecks.2.cv2.bn.bias",
            "_head._modules_list.10.m.2.cv2.bn.num_batches_tracked": "_head._modules_list.10.bottlenecks.2.cv2.bn.num_batches_tracked",
            "_head._modules_list.10.m.2.cv2.bn.running_mean": "_head._modules_list.10.bottlenecks.2.cv2.bn.running_mean",
            "_head._modules_list.10.m.2.cv2.bn.running_var": "_head._modules_list.10.bottlenecks.2.cv2.bn.running_var",
            "_head._modules_list.10.m.2.cv2.bn.weight": "_head._modules_list.10.bottlenecks.2.cv2.bn.weight",
            "_head._modules_list.10.m.2.cv2.conv.weight": "_head._modules_list.10.bottlenecks.2.cv2.conv.weight",
            "_head._modules_list.11.bn.bias": "_head._modules_list.11.bn.bias",
            "_head._modules_list.11.bn.num_batches_tracked": "_head._modules_list.11.bn.num_batches_tracked",
            "_head._modules_list.11.bn.running_mean": "_head._modules_list.11.bn.running_mean",
            "_head._modules_list.11.bn.running_var": "_head._modules_list.11.bn.running_var",
            "_head._modules_list.11.bn.weight": "_head._modules_list.11.bn.weight",
            "_head._modules_list.11.conv.bn.bias": "_head._modules_list.11.conv.bn.bias",
            "_head._modules_list.11.conv.bn.num_batches_tracked": "_head._modules_list.11.conv.bn.num_batches_tracked",
            "_head._modules_list.11.conv.bn.running_mean": "_head._modules_list.11.conv.bn.running_mean",
            "_head._modules_list.11.conv.bn.running_var": "_head._modules_list.11.conv.bn.running_var",
            "_head._modules_list.11.conv.bn.weight": "_head._modules_list.11.conv.bn.weight",
            "_head._modules_list.11.conv.conv.weight": "_head._modules_list.11.conv.conv.weight",
            "_head._modules_list.11.conv.weight": "_head._modules_list.11.conv.weight",
            "_head._modules_list.11.dconv.bn.bias": "_head._modules_list.11.dconv.bn.bias",
            "_head._modules_list.11.dconv.bn.num_batches_tracked": "_head._modules_list.11.dconv.bn.num_batches_tracked",
            "_head._modules_list.11.dconv.bn.running_mean": "_head._modules_list.11.dconv.bn.running_mean",
            "_head._modules_list.11.dconv.bn.running_var": "_head._modules_list.11.dconv.bn.running_var",
            "_head._modules_list.11.dconv.bn.weight": "_head._modules_list.11.dconv.bn.weight",
            "_head._modules_list.11.dconv.conv.weight": "_head._modules_list.11.dconv.conv.weight",
            "_head._modules_list.13.cv1.bn.bias": "_head._modules_list.13.conv1.bn.bias",
            "_head._modules_list.13.cv1.bn.num_batches_tracked": "_head._modules_list.13.conv1.bn.num_batches_tracked",
            "_head._modules_list.13.cv1.bn.running_mean": "_head._modules_list.13.conv1.bn.running_mean",
            "_head._modules_list.13.cv1.bn.running_var": "_head._modules_list.13.conv1.bn.running_var",
            "_head._modules_list.13.cv1.bn.weight": "_head._modules_list.13.conv1.bn.weight",
            "_head._modules_list.13.cv1.conv.weight": "_head._modules_list.13.conv1.conv.weight",
            "_head._modules_list.13.cv2.bn.bias": "_head._modules_list.13.conv2.bn.bias",
            "_head._modules_list.13.cv2.bn.num_batches_tracked": "_head._modules_list.13.conv2.bn.num_batches_tracked",
            "_head._modules_list.13.cv2.bn.running_mean": "_head._modules_list.13.conv2.bn.running_mean",
            "_head._modules_list.13.cv2.bn.running_var": "_head._modules_list.13.conv2.bn.running_var",
            "_head._modules_list.13.cv2.bn.weight": "_head._modules_list.13.conv2.bn.weight",
            "_head._modules_list.13.cv2.conv.weight": "_head._modules_list.13.conv2.conv.weight",
            "_head._modules_list.13.cv3.bn.bias": "_head._modules_list.13.conv3.bn.bias",
            "_head._modules_list.13.cv3.bn.num_batches_tracked": "_head._modules_list.13.conv3.bn.num_batches_tracked",
            "_head._modules_list.13.cv3.bn.running_mean": "_head._modules_list.13.conv3.bn.running_mean",
            "_head._modules_list.13.cv3.bn.running_var": "_head._modules_list.13.conv3.bn.running_var",
            "_head._modules_list.13.cv3.bn.weight": "_head._modules_list.13.conv3.bn.weight",
            "_head._modules_list.13.cv3.conv.weight": "_head._modules_list.13.conv3.conv.weight",
            "_head._modules_list.13.m.0.cv1.bn.bias": "_head._modules_list.13.bottlenecks.0.cv1.bn.bias",
            "_head._modules_list.13.m.0.cv1.bn.num_batches_tracked": "_head._modules_list.13.bottlenecks.0.cv1.bn.num_batches_tracked",
            "_head._modules_list.13.m.0.cv1.bn.running_mean": "_head._modules_list.13.bottlenecks.0.cv1.bn.running_mean",
            "_head._modules_list.13.m.0.cv1.bn.running_var": "_head._modules_list.13.bottlenecks.0.cv1.bn.running_var",
            "_head._modules_list.13.m.0.cv1.bn.weight": "_head._modules_list.13.bottlenecks.0.cv1.bn.weight",
            "_head._modules_list.13.m.0.cv1.conv.weight": "_head._modules_list.13.bottlenecks.0.cv1.conv.weight",
            "_head._modules_list.13.m.0.cv2.bn.bias": "_head._modules_list.13.bottlenecks.0.cv2.bn.bias",
            "_head._modules_list.13.m.0.cv2.bn.num_batches_tracked": "_head._modules_list.13.bottlenecks.0.cv2.bn.num_batches_tracked",
            "_head._modules_list.13.m.0.cv2.bn.running_mean": "_head._modules_list.13.bottlenecks.0.cv2.bn.running_mean",
            "_head._modules_list.13.m.0.cv2.bn.running_var": "_head._modules_list.13.bottlenecks.0.cv2.bn.running_var",
            "_head._modules_list.13.m.0.cv2.bn.weight": "_head._modules_list.13.bottlenecks.0.cv2.bn.weight",
            "_head._modules_list.13.m.0.cv2.conv.bn.bias": "_head._modules_list.13.bottlenecks.0.cv2.conv.bn.bias",
            "_head._modules_list.13.m.0.cv2.conv.bn.num_batches_tracked": "_head._modules_list.13.bottlenecks.0.cv2.conv.bn.num_batches_tracked",
            "_head._modules_list.13.m.0.cv2.conv.bn.running_mean": "_head._modules_list.13.bottlenecks.0.cv2.conv.bn.running_mean",
            "_head._modules_list.13.m.0.cv2.conv.bn.running_var": "_head._modules_list.13.bottlenecks.0.cv2.conv.bn.running_var",
            "_head._modules_list.13.m.0.cv2.conv.bn.weight": "_head._modules_list.13.bottlenecks.0.cv2.conv.bn.weight",
            "_head._modules_list.13.m.0.cv2.conv.conv.weight": "_head._modules_list.13.bottlenecks.0.cv2.conv.conv.weight",
            "_head._modules_list.13.m.0.cv2.conv.weight": "_head._modules_list.13.bottlenecks.0.cv2.conv.weight",
            "_head._modules_list.13.m.0.cv2.dconv.bn.bias": "_head._modules_list.13.bottlenecks.0.cv2.dconv.bn.bias",
            "_head._modules_list.13.m.0.cv2.dconv.bn.num_batches_tracked": "_head._modules_list.13.bottlenecks.0.cv2.dconv.bn.num_batches_tracked",
            "_head._modules_list.13.m.0.cv2.dconv.bn.running_mean": "_head._modules_list.13.bottlenecks.0.cv2.dconv.bn.running_mean",
            "_head._modules_list.13.m.0.cv2.dconv.bn.running_var": "_head._modules_list.13.bottlenecks.0.cv2.dconv.bn.running_var",
            "_head._modules_list.13.m.0.cv2.dconv.bn.weight": "_head._modules_list.13.bottlenecks.0.cv2.dconv.bn.weight",
            "_head._modules_list.13.m.0.cv2.dconv.conv.weight": "_head._modules_list.13.bottlenecks.0.cv2.dconv.conv.weight",
            "_head._modules_list.13.m.1.cv1.bn.bias": "_head._modules_list.13.bottlenecks.1.cv1.bn.bias",
            "_head._modules_list.13.m.1.cv1.bn.num_batches_tracked": "_head._modules_list.13.bottlenecks.1.cv1.bn.num_batches_tracked",
            "_head._modules_list.13.m.1.cv1.bn.running_mean": "_head._modules_list.13.bottlenecks.1.cv1.bn.running_mean",
            "_head._modules_list.13.m.1.cv1.bn.running_var": "_head._modules_list.13.bottlenecks.1.cv1.bn.running_var",
            "_head._modules_list.13.m.1.cv1.bn.weight": "_head._modules_list.13.bottlenecks.1.cv1.bn.weight",
            "_head._modules_list.13.m.1.cv1.conv.weight": "_head._modules_list.13.bottlenecks.1.cv1.conv.weight",
            "_head._modules_list.13.m.1.cv2.bn.bias": "_head._modules_list.13.bottlenecks.1.cv2.bn.bias",
            "_head._modules_list.13.m.1.cv2.bn.num_batches_tracked": "_head._modules_list.13.bottlenecks.1.cv2.bn.num_batches_tracked",
            "_head._modules_list.13.m.1.cv2.bn.running_mean": "_head._modules_list.13.bottlenecks.1.cv2.bn.running_mean",
            "_head._modules_list.13.m.1.cv2.bn.running_var": "_head._modules_list.13.bottlenecks.1.cv2.bn.running_var",
            "_head._modules_list.13.m.1.cv2.bn.weight": "_head._modules_list.13.bottlenecks.1.cv2.bn.weight",
            "_head._modules_list.13.m.1.cv2.conv.weight": "_head._modules_list.13.bottlenecks.1.cv2.conv.weight",
            "_head._modules_list.13.m.2.cv1.bn.bias": "_head._modules_list.13.bottlenecks.2.cv1.bn.bias",
            "_head._modules_list.13.m.2.cv1.bn.num_batches_tracked": "_head._modules_list.13.bottlenecks.2.cv1.bn.num_batches_tracked",
            "_head._modules_list.13.m.2.cv1.bn.running_mean": "_head._modules_list.13.bottlenecks.2.cv1.bn.running_mean",
            "_head._modules_list.13.m.2.cv1.bn.running_var": "_head._modules_list.13.bottlenecks.2.cv1.bn.running_var",
            "_head._modules_list.13.m.2.cv1.bn.weight": "_head._modules_list.13.bottlenecks.2.cv1.bn.weight",
            "_head._modules_list.13.m.2.cv1.conv.weight": "_head._modules_list.13.bottlenecks.2.cv1.conv.weight",
            "_head._modules_list.13.m.2.cv2.bn.bias": "_head._modules_list.13.bottlenecks.2.cv2.bn.bias",
            "_head._modules_list.13.m.2.cv2.bn.num_batches_tracked": "_head._modules_list.13.bottlenecks.2.cv2.bn.num_batches_tracked",
            "_head._modules_list.13.m.2.cv2.bn.running_mean": "_head._modules_list.13.bottlenecks.2.cv2.bn.running_mean",
            "_head._modules_list.13.m.2.cv2.bn.running_var": "_head._modules_list.13.bottlenecks.2.cv2.bn.running_var",
            "_head._modules_list.13.m.2.cv2.bn.weight": "_head._modules_list.13.bottlenecks.2.cv2.bn.weight",
            "_head._modules_list.13.m.2.cv2.conv.weight": "_head._modules_list.13.bottlenecks.2.cv2.conv.weight",
            "_head._modules_list.14.cls_convs.0.0.bn.bias": "_head._modules_list.14.cls_convs.0.0.bn.bias",
            "_head._modules_list.14.cls_convs.0.0.bn.num_batches_tracked": "_head._modules_list.14.cls_convs.0.0.bn.num_batches_tracked",
            "_head._modules_list.14.cls_convs.0.0.bn.running_mean": "_head._modules_list.14.cls_convs.0.0.bn.running_mean",
            "_head._modules_list.14.cls_convs.0.0.bn.running_var": "_head._modules_list.14.cls_convs.0.0.bn.running_var",
            "_head._modules_list.14.cls_convs.0.0.bn.weight": "_head._modules_list.14.cls_convs.0.0.bn.weight",
            "_head._modules_list.14.cls_convs.0.0.conv.bn.bias": "_head._modules_list.14.cls_convs.0.0.conv.bn.bias",
            "_head._modules_list.14.cls_convs.0.0.conv.bn.num_batches_tracked": "_head._modules_list.14.cls_convs.0.0.conv.bn.num_batches_tracked",
            "_head._modules_list.14.cls_convs.0.0.conv.bn.running_mean": "_head._modules_list.14.cls_convs.0.0.conv.bn.running_mean",
            "_head._modules_list.14.cls_convs.0.0.conv.bn.running_var": "_head._modules_list.14.cls_convs.0.0.conv.bn.running_var",
            "_head._modules_list.14.cls_convs.0.0.conv.bn.weight": "_head._modules_list.14.cls_convs.0.0.conv.bn.weight",
            "_head._modules_list.14.cls_convs.0.0.conv.conv.weight": "_head._modules_list.14.cls_convs.0.0.conv.conv.weight",
            "_head._modules_list.14.cls_convs.0.0.conv.weight": "_head._modules_list.14.cls_convs.0.0.conv.weight",
            "_head._modules_list.14.cls_convs.0.0.dconv.bn.bias": "_head._modules_list.14.cls_convs.0.0.dconv.bn.bias",
            "_head._modules_list.14.cls_convs.0.0.dconv.bn.num_batches_tracked": "_head._modules_list.14.cls_convs.0.0.dconv.bn.num_batches_tracked",
            "_head._modules_list.14.cls_convs.0.0.dconv.bn.running_mean": "_head._modules_list.14.cls_convs.0.0.dconv.bn.running_mean",
            "_head._modules_list.14.cls_convs.0.0.dconv.bn.running_var": "_head._modules_list.14.cls_convs.0.0.dconv.bn.running_var",
            "_head._modules_list.14.cls_convs.0.0.dconv.bn.weight": "_head._modules_list.14.cls_convs.0.0.dconv.bn.weight",
            "_head._modules_list.14.cls_convs.0.0.dconv.conv.weight": "_head._modules_list.14.cls_convs.0.0.dconv.conv.weight",
            "_head._modules_list.14.cls_convs.0.1.bn.bias": "_head._modules_list.14.cls_convs.0.1.bn.bias",
            "_head._modules_list.14.cls_convs.0.1.bn.num_batches_tracked": "_head._modules_list.14.cls_convs.0.1.bn.num_batches_tracked",
            "_head._modules_list.14.cls_convs.0.1.bn.running_mean": "_head._modules_list.14.cls_convs.0.1.bn.running_mean",
            "_head._modules_list.14.cls_convs.0.1.bn.running_var": "_head._modules_list.14.cls_convs.0.1.bn.running_var",
            "_head._modules_list.14.cls_convs.0.1.bn.weight": "_head._modules_list.14.cls_convs.0.1.bn.weight",
            "_head._modules_list.14.cls_convs.0.1.conv.bn.bias": "_head._modules_list.14.cls_convs.0.1.conv.bn.bias",
            "_head._modules_list.14.cls_convs.0.1.conv.bn.num_batches_tracked": "_head._modules_list.14.cls_convs.0.1.conv.bn.num_batches_tracked",
            "_head._modules_list.14.cls_convs.0.1.conv.bn.running_mean": "_head._modules_list.14.cls_convs.0.1.conv.bn.running_mean",
            "_head._modules_list.14.cls_convs.0.1.conv.bn.running_var": "_head._modules_list.14.cls_convs.0.1.conv.bn.running_var",
            "_head._modules_list.14.cls_convs.0.1.conv.bn.weight": "_head._modules_list.14.cls_convs.0.1.conv.bn.weight",
            "_head._modules_list.14.cls_convs.0.1.conv.conv.weight": "_head._modules_list.14.cls_convs.0.1.conv.conv.weight",
            "_head._modules_list.14.cls_convs.0.1.conv.weight": "_head._modules_list.14.cls_convs.0.1.conv.weight",
            "_head._modules_list.14.cls_convs.0.1.dconv.bn.bias": "_head._modules_list.14.cls_convs.0.1.dconv.bn.bias",
            "_head._modules_list.14.cls_convs.0.1.dconv.bn.num_batches_tracked": "_head._modules_list.14.cls_convs.0.1.dconv.bn.num_batches_tracked",
            "_head._modules_list.14.cls_convs.0.1.dconv.bn.running_mean": "_head._modules_list.14.cls_convs.0.1.dconv.bn.running_mean",
            "_head._modules_list.14.cls_convs.0.1.dconv.bn.running_var": "_head._modules_list.14.cls_convs.0.1.dconv.bn.running_var",
            "_head._modules_list.14.cls_convs.0.1.dconv.bn.weight": "_head._modules_list.14.cls_convs.0.1.dconv.bn.weight",
            "_head._modules_list.14.cls_convs.0.1.dconv.conv.weight": "_head._modules_list.14.cls_convs.0.1.dconv.conv.weight",
            "_head._modules_list.14.cls_convs.1.0.bn.bias": "_head._modules_list.14.cls_convs.1.0.bn.bias",
            "_head._modules_list.14.cls_convs.1.0.bn.num_batches_tracked": "_head._modules_list.14.cls_convs.1.0.bn.num_batches_tracked",
            "_head._modules_list.14.cls_convs.1.0.bn.running_mean": "_head._modules_list.14.cls_convs.1.0.bn.running_mean",
            "_head._modules_list.14.cls_convs.1.0.bn.running_var": "_head._modules_list.14.cls_convs.1.0.bn.running_var",
            "_head._modules_list.14.cls_convs.1.0.bn.weight": "_head._modules_list.14.cls_convs.1.0.bn.weight",
            "_head._modules_list.14.cls_convs.1.0.conv.bn.bias": "_head._modules_list.14.cls_convs.1.0.conv.bn.bias",
            "_head._modules_list.14.cls_convs.1.0.conv.bn.num_batches_tracked": "_head._modules_list.14.cls_convs.1.0.conv.bn.num_batches_tracked",
            "_head._modules_list.14.cls_convs.1.0.conv.bn.running_mean": "_head._modules_list.14.cls_convs.1.0.conv.bn.running_mean",
            "_head._modules_list.14.cls_convs.1.0.conv.bn.running_var": "_head._modules_list.14.cls_convs.1.0.conv.bn.running_var",
            "_head._modules_list.14.cls_convs.1.0.conv.bn.weight": "_head._modules_list.14.cls_convs.1.0.conv.bn.weight",
            "_head._modules_list.14.cls_convs.1.0.conv.conv.weight": "_head._modules_list.14.cls_convs.1.0.conv.conv.weight",
            "_head._modules_list.14.cls_convs.1.0.conv.weight": "_head._modules_list.14.cls_convs.1.0.conv.weight",
            "_head._modules_list.14.cls_convs.1.0.dconv.bn.bias": "_head._modules_list.14.cls_convs.1.0.dconv.bn.bias",
            "_head._modules_list.14.cls_convs.1.0.dconv.bn.num_batches_tracked": "_head._modules_list.14.cls_convs.1.0.dconv.bn.num_batches_tracked",
            "_head._modules_list.14.cls_convs.1.0.dconv.bn.running_mean": "_head._modules_list.14.cls_convs.1.0.dconv.bn.running_mean",
            "_head._modules_list.14.cls_convs.1.0.dconv.bn.running_var": "_head._modules_list.14.cls_convs.1.0.dconv.bn.running_var",
            "_head._modules_list.14.cls_convs.1.0.dconv.bn.weight": "_head._modules_list.14.cls_convs.1.0.dconv.bn.weight",
            "_head._modules_list.14.cls_convs.1.0.dconv.conv.weight": "_head._modules_list.14.cls_convs.1.0.dconv.conv.weight",
            "_head._modules_list.14.cls_convs.1.1.bn.bias": "_head._modules_list.14.cls_convs.1.1.bn.bias",
            "_head._modules_list.14.cls_convs.1.1.bn.num_batches_tracked": "_head._modules_list.14.cls_convs.1.1.bn.num_batches_tracked",
            "_head._modules_list.14.cls_convs.1.1.bn.running_mean": "_head._modules_list.14.cls_convs.1.1.bn.running_mean",
            "_head._modules_list.14.cls_convs.1.1.bn.running_var": "_head._modules_list.14.cls_convs.1.1.bn.running_var",
            "_head._modules_list.14.cls_convs.1.1.bn.weight": "_head._modules_list.14.cls_convs.1.1.bn.weight",
            "_head._modules_list.14.cls_convs.1.1.conv.bn.bias": "_head._modules_list.14.cls_convs.1.1.conv.bn.bias",
            "_head._modules_list.14.cls_convs.1.1.conv.bn.num_batches_tracked": "_head._modules_list.14.cls_convs.1.1.conv.bn.num_batches_tracked",
            "_head._modules_list.14.cls_convs.1.1.conv.bn.running_mean": "_head._modules_list.14.cls_convs.1.1.conv.bn.running_mean",
            "_head._modules_list.14.cls_convs.1.1.conv.bn.running_var": "_head._modules_list.14.cls_convs.1.1.conv.bn.running_var",
            "_head._modules_list.14.cls_convs.1.1.conv.bn.weight": "_head._modules_list.14.cls_convs.1.1.conv.bn.weight",
            "_head._modules_list.14.cls_convs.1.1.conv.conv.weight": "_head._modules_list.14.cls_convs.1.1.conv.conv.weight",
            "_head._modules_list.14.cls_convs.1.1.conv.weight": "_head._modules_list.14.cls_convs.1.1.conv.weight",
            "_head._modules_list.14.cls_convs.1.1.dconv.bn.bias": "_head._modules_list.14.cls_convs.1.1.dconv.bn.bias",
            "_head._modules_list.14.cls_convs.1.1.dconv.bn.num_batches_tracked": "_head._modules_list.14.cls_convs.1.1.dconv.bn.num_batches_tracked",
            "_head._modules_list.14.cls_convs.1.1.dconv.bn.running_mean": "_head._modules_list.14.cls_convs.1.1.dconv.bn.running_mean",
            "_head._modules_list.14.cls_convs.1.1.dconv.bn.running_var": "_head._modules_list.14.cls_convs.1.1.dconv.bn.running_var",
            "_head._modules_list.14.cls_convs.1.1.dconv.bn.weight": "_head._modules_list.14.cls_convs.1.1.dconv.bn.weight",
            "_head._modules_list.14.cls_convs.1.1.dconv.conv.weight": "_head._modules_list.14.cls_convs.1.1.dconv.conv.weight",
            "_head._modules_list.14.cls_convs.2.0.bn.bias": "_head._modules_list.14.cls_convs.2.0.bn.bias",
            "_head._modules_list.14.cls_convs.2.0.bn.num_batches_tracked": "_head._modules_list.14.cls_convs.2.0.bn.num_batches_tracked",
            "_head._modules_list.14.cls_convs.2.0.bn.running_mean": "_head._modules_list.14.cls_convs.2.0.bn.running_mean",
            "_head._modules_list.14.cls_convs.2.0.bn.running_var": "_head._modules_list.14.cls_convs.2.0.bn.running_var",
            "_head._modules_list.14.cls_convs.2.0.bn.weight": "_head._modules_list.14.cls_convs.2.0.bn.weight",
            "_head._modules_list.14.cls_convs.2.0.conv.bn.bias": "_head._modules_list.14.cls_convs.2.0.conv.bn.bias",
            "_head._modules_list.14.cls_convs.2.0.conv.bn.num_batches_tracked": "_head._modules_list.14.cls_convs.2.0.conv.bn.num_batches_tracked",
            "_head._modules_list.14.cls_convs.2.0.conv.bn.running_mean": "_head._modules_list.14.cls_convs.2.0.conv.bn.running_mean",
            "_head._modules_list.14.cls_convs.2.0.conv.bn.running_var": "_head._modules_list.14.cls_convs.2.0.conv.bn.running_var",
            "_head._modules_list.14.cls_convs.2.0.conv.bn.weight": "_head._modules_list.14.cls_convs.2.0.conv.bn.weight",
            "_head._modules_list.14.cls_convs.2.0.conv.conv.weight": "_head._modules_list.14.cls_convs.2.0.conv.conv.weight",
            "_head._modules_list.14.cls_convs.2.0.conv.weight": "_head._modules_list.14.cls_convs.2.0.conv.weight",
            "_head._modules_list.14.cls_convs.2.0.dconv.bn.bias": "_head._modules_list.14.cls_convs.2.0.dconv.bn.bias",
            "_head._modules_list.14.cls_convs.2.0.dconv.bn.num_batches_tracked": "_head._modules_list.14.cls_convs.2.0.dconv.bn.num_batches_tracked",
            "_head._modules_list.14.cls_convs.2.0.dconv.bn.running_mean": "_head._modules_list.14.cls_convs.2.0.dconv.bn.running_mean",
            "_head._modules_list.14.cls_convs.2.0.dconv.bn.running_var": "_head._modules_list.14.cls_convs.2.0.dconv.bn.running_var",
            "_head._modules_list.14.cls_convs.2.0.dconv.bn.weight": "_head._modules_list.14.cls_convs.2.0.dconv.bn.weight",
            "_head._modules_list.14.cls_convs.2.0.dconv.conv.weight": "_head._modules_list.14.cls_convs.2.0.dconv.conv.weight",
            "_head._modules_list.14.cls_convs.2.1.bn.bias": "_head._modules_list.14.cls_convs.2.1.bn.bias",
            "_head._modules_list.14.cls_convs.2.1.bn.num_batches_tracked": "_head._modules_list.14.cls_convs.2.1.bn.num_batches_tracked",
            "_head._modules_list.14.cls_convs.2.1.bn.running_mean": "_head._modules_list.14.cls_convs.2.1.bn.running_mean",
            "_head._modules_list.14.cls_convs.2.1.bn.running_var": "_head._modules_list.14.cls_convs.2.1.bn.running_var",
            "_head._modules_list.14.cls_convs.2.1.bn.weight": "_head._modules_list.14.cls_convs.2.1.bn.weight",
            "_head._modules_list.14.cls_convs.2.1.conv.bn.bias": "_head._modules_list.14.cls_convs.2.1.conv.bn.bias",
            "_head._modules_list.14.cls_convs.2.1.conv.bn.num_batches_tracked": "_head._modules_list.14.cls_convs.2.1.conv.bn.num_batches_tracked",
            "_head._modules_list.14.cls_convs.2.1.conv.bn.running_mean": "_head._modules_list.14.cls_convs.2.1.conv.bn.running_mean",
            "_head._modules_list.14.cls_convs.2.1.conv.bn.running_var": "_head._modules_list.14.cls_convs.2.1.conv.bn.running_var",
            "_head._modules_list.14.cls_convs.2.1.conv.bn.weight": "_head._modules_list.14.cls_convs.2.1.conv.bn.weight",
            "_head._modules_list.14.cls_convs.2.1.conv.conv.weight": "_head._modules_list.14.cls_convs.2.1.conv.conv.weight",
            "_head._modules_list.14.cls_convs.2.1.conv.weight": "_head._modules_list.14.cls_convs.2.1.conv.weight",
            "_head._modules_list.14.cls_convs.2.1.dconv.bn.bias": "_head._modules_list.14.cls_convs.2.1.dconv.bn.bias",
            "_head._modules_list.14.cls_convs.2.1.dconv.bn.num_batches_tracked": "_head._modules_list.14.cls_convs.2.1.dconv.bn.num_batches_tracked",
            "_head._modules_list.14.cls_convs.2.1.dconv.bn.running_mean": "_head._modules_list.14.cls_convs.2.1.dconv.bn.running_mean",
            "_head._modules_list.14.cls_convs.2.1.dconv.bn.running_var": "_head._modules_list.14.cls_convs.2.1.dconv.bn.running_var",
            "_head._modules_list.14.cls_convs.2.1.dconv.bn.weight": "_head._modules_list.14.cls_convs.2.1.dconv.bn.weight",
            "_head._modules_list.14.cls_convs.2.1.dconv.conv.weight": "_head._modules_list.14.cls_convs.2.1.dconv.conv.weight",
            "_head._modules_list.14.cls_preds.0.bias": "_head._modules_list.14.cls_preds.0.bias",
            "_head._modules_list.14.cls_preds.0.weight": "_head._modules_list.14.cls_preds.0.weight",
            "_head._modules_list.14.cls_preds.1.bias": "_head._modules_list.14.cls_preds.1.bias",
            "_head._modules_list.14.cls_preds.1.weight": "_head._modules_list.14.cls_preds.1.weight",
            "_head._modules_list.14.cls_preds.2.bias": "_head._modules_list.14.cls_preds.2.bias",
            "_head._modules_list.14.cls_preds.2.weight": "_head._modules_list.14.cls_preds.2.weight",
            "_head._modules_list.14.obj_preds.0.bias": "_head._modules_list.14.obj_preds.0.bias",
            "_head._modules_list.14.obj_preds.0.weight": "_head._modules_list.14.obj_preds.0.weight",
            "_head._modules_list.14.obj_preds.1.bias": "_head._modules_list.14.obj_preds.1.bias",
            "_head._modules_list.14.obj_preds.1.weight": "_head._modules_list.14.obj_preds.1.weight",
            "_head._modules_list.14.obj_preds.2.bias": "_head._modules_list.14.obj_preds.2.bias",
            "_head._modules_list.14.obj_preds.2.weight": "_head._modules_list.14.obj_preds.2.weight",
            "_head._modules_list.14.reg_convs.0.0.bn.bias": "_head._modules_list.14.reg_convs.0.0.bn.bias",
            "_head._modules_list.14.reg_convs.0.0.bn.num_batches_tracked": "_head._modules_list.14.reg_convs.0.0.bn.num_batches_tracked",
            "_head._modules_list.14.reg_convs.0.0.bn.running_mean": "_head._modules_list.14.reg_convs.0.0.bn.running_mean",
            "_head._modules_list.14.reg_convs.0.0.bn.running_var": "_head._modules_list.14.reg_convs.0.0.bn.running_var",
            "_head._modules_list.14.reg_convs.0.0.bn.weight": "_head._modules_list.14.reg_convs.0.0.bn.weight",
            "_head._modules_list.14.reg_convs.0.0.conv.bn.bias": "_head._modules_list.14.reg_convs.0.0.conv.bn.bias",
            "_head._modules_list.14.reg_convs.0.0.conv.bn.num_batches_tracked": "_head._modules_list.14.reg_convs.0.0.conv.bn.num_batches_tracked",
            "_head._modules_list.14.reg_convs.0.0.conv.bn.running_mean": "_head._modules_list.14.reg_convs.0.0.conv.bn.running_mean",
            "_head._modules_list.14.reg_convs.0.0.conv.bn.running_var": "_head._modules_list.14.reg_convs.0.0.conv.bn.running_var",
            "_head._modules_list.14.reg_convs.0.0.conv.bn.weight": "_head._modules_list.14.reg_convs.0.0.conv.bn.weight",
            "_head._modules_list.14.reg_convs.0.0.conv.conv.weight": "_head._modules_list.14.reg_convs.0.0.conv.conv.weight",
            "_head._modules_list.14.reg_convs.0.0.conv.weight": "_head._modules_list.14.reg_convs.0.0.conv.weight",
            "_head._modules_list.14.reg_convs.0.0.dconv.bn.bias": "_head._modules_list.14.reg_convs.0.0.dconv.bn.bias",
            "_head._modules_list.14.reg_convs.0.0.dconv.bn.num_batches_tracked": "_head._modules_list.14.reg_convs.0.0.dconv.bn.num_batches_tracked",
            "_head._modules_list.14.reg_convs.0.0.dconv.bn.running_mean": "_head._modules_list.14.reg_convs.0.0.dconv.bn.running_mean",
            "_head._modules_list.14.reg_convs.0.0.dconv.bn.running_var": "_head._modules_list.14.reg_convs.0.0.dconv.bn.running_var",
            "_head._modules_list.14.reg_convs.0.0.dconv.bn.weight": "_head._modules_list.14.reg_convs.0.0.dconv.bn.weight",
            "_head._modules_list.14.reg_convs.0.0.dconv.conv.weight": "_head._modules_list.14.reg_convs.0.0.dconv.conv.weight",
            "_head._modules_list.14.reg_convs.0.1.bn.bias": "_head._modules_list.14.reg_convs.0.1.bn.bias",
            "_head._modules_list.14.reg_convs.0.1.bn.num_batches_tracked": "_head._modules_list.14.reg_convs.0.1.bn.num_batches_tracked",
            "_head._modules_list.14.reg_convs.0.1.bn.running_mean": "_head._modules_list.14.reg_convs.0.1.bn.running_mean",
            "_head._modules_list.14.reg_convs.0.1.bn.running_var": "_head._modules_list.14.reg_convs.0.1.bn.running_var",
            "_head._modules_list.14.reg_convs.0.1.bn.weight": "_head._modules_list.14.reg_convs.0.1.bn.weight",
            "_head._modules_list.14.reg_convs.0.1.conv.bn.bias": "_head._modules_list.14.reg_convs.0.1.conv.bn.bias",
            "_head._modules_list.14.reg_convs.0.1.conv.bn.num_batches_tracked": "_head._modules_list.14.reg_convs.0.1.conv.bn.num_batches_tracked",
            "_head._modules_list.14.reg_convs.0.1.conv.bn.running_mean": "_head._modules_list.14.reg_convs.0.1.conv.bn.running_mean",
            "_head._modules_list.14.reg_convs.0.1.conv.bn.running_var": "_head._modules_list.14.reg_convs.0.1.conv.bn.running_var",
            "_head._modules_list.14.reg_convs.0.1.conv.bn.weight": "_head._modules_list.14.reg_convs.0.1.conv.bn.weight",
            "_head._modules_list.14.reg_convs.0.1.conv.conv.weight": "_head._modules_list.14.reg_convs.0.1.conv.conv.weight",
            "_head._modules_list.14.reg_convs.0.1.conv.weight": "_head._modules_list.14.reg_convs.0.1.conv.weight",
            "_head._modules_list.14.reg_convs.0.1.dconv.bn.bias": "_head._modules_list.14.reg_convs.0.1.dconv.bn.bias",
            "_head._modules_list.14.reg_convs.0.1.dconv.bn.num_batches_tracked": "_head._modules_list.14.reg_convs.0.1.dconv.bn.num_batches_tracked",
            "_head._modules_list.14.reg_convs.0.1.dconv.bn.running_mean": "_head._modules_list.14.reg_convs.0.1.dconv.bn.running_mean",
            "_head._modules_list.14.reg_convs.0.1.dconv.bn.running_var": "_head._modules_list.14.reg_convs.0.1.dconv.bn.running_var",
            "_head._modules_list.14.reg_convs.0.1.dconv.bn.weight": "_head._modules_list.14.reg_convs.0.1.dconv.bn.weight",
            "_head._modules_list.14.reg_convs.0.1.dconv.conv.weight": "_head._modules_list.14.reg_convs.0.1.dconv.conv.weight",
            "_head._modules_list.14.reg_convs.1.0.bn.bias": "_head._modules_list.14.reg_convs.1.0.bn.bias",
            "_head._modules_list.14.reg_convs.1.0.bn.num_batches_tracked": "_head._modules_list.14.reg_convs.1.0.bn.num_batches_tracked",
            "_head._modules_list.14.reg_convs.1.0.bn.running_mean": "_head._modules_list.14.reg_convs.1.0.bn.running_mean",
            "_head._modules_list.14.reg_convs.1.0.bn.running_var": "_head._modules_list.14.reg_convs.1.0.bn.running_var",
            "_head._modules_list.14.reg_convs.1.0.bn.weight": "_head._modules_list.14.reg_convs.1.0.bn.weight",
            "_head._modules_list.14.reg_convs.1.0.conv.bn.bias": "_head._modules_list.14.reg_convs.1.0.conv.bn.bias",
            "_head._modules_list.14.reg_convs.1.0.conv.bn.num_batches_tracked": "_head._modules_list.14.reg_convs.1.0.conv.bn.num_batches_tracked",
            "_head._modules_list.14.reg_convs.1.0.conv.bn.running_mean": "_head._modules_list.14.reg_convs.1.0.conv.bn.running_mean",
            "_head._modules_list.14.reg_convs.1.0.conv.bn.running_var": "_head._modules_list.14.reg_convs.1.0.conv.bn.running_var",
            "_head._modules_list.14.reg_convs.1.0.conv.bn.weight": "_head._modules_list.14.reg_convs.1.0.conv.bn.weight",
            "_head._modules_list.14.reg_convs.1.0.conv.conv.weight": "_head._modules_list.14.reg_convs.1.0.conv.conv.weight",
            "_head._modules_list.14.reg_convs.1.0.conv.weight": "_head._modules_list.14.reg_convs.1.0.conv.weight",
            "_head._modules_list.14.reg_convs.1.0.dconv.bn.bias": "_head._modules_list.14.reg_convs.1.0.dconv.bn.bias",
            "_head._modules_list.14.reg_convs.1.0.dconv.bn.num_batches_tracked": "_head._modules_list.14.reg_convs.1.0.dconv.bn.num_batches_tracked",
            "_head._modules_list.14.reg_convs.1.0.dconv.bn.running_mean": "_head._modules_list.14.reg_convs.1.0.dconv.bn.running_mean",
            "_head._modules_list.14.reg_convs.1.0.dconv.bn.running_var": "_head._modules_list.14.reg_convs.1.0.dconv.bn.running_var",
            "_head._modules_list.14.reg_convs.1.0.dconv.bn.weight": "_head._modules_list.14.reg_convs.1.0.dconv.bn.weight",
            "_head._modules_list.14.reg_convs.1.0.dconv.conv.weight": "_head._modules_list.14.reg_convs.1.0.dconv.conv.weight",
            "_head._modules_list.14.reg_convs.1.1.bn.bias": "_head._modules_list.14.reg_convs.1.1.bn.bias",
            "_head._modules_list.14.reg_convs.1.1.bn.num_batches_tracked": "_head._modules_list.14.reg_convs.1.1.bn.num_batches_tracked",
            "_head._modules_list.14.reg_convs.1.1.bn.running_mean": "_head._modules_list.14.reg_convs.1.1.bn.running_mean",
            "_head._modules_list.14.reg_convs.1.1.bn.running_var": "_head._modules_list.14.reg_convs.1.1.bn.running_var",
            "_head._modules_list.14.reg_convs.1.1.bn.weight": "_head._modules_list.14.reg_convs.1.1.bn.weight",
            "_head._modules_list.14.reg_convs.1.1.conv.bn.bias": "_head._modules_list.14.reg_convs.1.1.conv.bn.bias",
            "_head._modules_list.14.reg_convs.1.1.conv.bn.num_batches_tracked": "_head._modules_list.14.reg_convs.1.1.conv.bn.num_batches_tracked",
            "_head._modules_list.14.reg_convs.1.1.conv.bn.running_mean": "_head._modules_list.14.reg_convs.1.1.conv.bn.running_mean",
            "_head._modules_list.14.reg_convs.1.1.conv.bn.running_var": "_head._modules_list.14.reg_convs.1.1.conv.bn.running_var",
            "_head._modules_list.14.reg_convs.1.1.conv.bn.weight": "_head._modules_list.14.reg_convs.1.1.conv.bn.weight",
            "_head._modules_list.14.reg_convs.1.1.conv.conv.weight": "_head._modules_list.14.reg_convs.1.1.conv.conv.weight",
            "_head._modules_list.14.reg_convs.1.1.conv.weight": "_head._modules_list.14.reg_convs.1.1.conv.weight",
            "_head._modules_list.14.reg_convs.1.1.dconv.bn.bias": "_head._modules_list.14.reg_convs.1.1.dconv.bn.bias",
            "_head._modules_list.14.reg_convs.1.1.dconv.bn.num_batches_tracked": "_head._modules_list.14.reg_convs.1.1.dconv.bn.num_batches_tracked",
            "_head._modules_list.14.reg_convs.1.1.dconv.bn.running_mean": "_head._modules_list.14.reg_convs.1.1.dconv.bn.running_mean",
            "_head._modules_list.14.reg_convs.1.1.dconv.bn.running_var": "_head._modules_list.14.reg_convs.1.1.dconv.bn.running_var",
            "_head._modules_list.14.reg_convs.1.1.dconv.bn.weight": "_head._modules_list.14.reg_convs.1.1.dconv.bn.weight",
            "_head._modules_list.14.reg_convs.1.1.dconv.conv.weight": "_head._modules_list.14.reg_convs.1.1.dconv.conv.weight",
            "_head._modules_list.14.reg_convs.2.0.bn.bias": "_head._modules_list.14.reg_convs.2.0.bn.bias",
            "_head._modules_list.14.reg_convs.2.0.bn.num_batches_tracked": "_head._modules_list.14.reg_convs.2.0.bn.num_batches_tracked",
            "_head._modules_list.14.reg_convs.2.0.bn.running_mean": "_head._modules_list.14.reg_convs.2.0.bn.running_mean",
            "_head._modules_list.14.reg_convs.2.0.bn.running_var": "_head._modules_list.14.reg_convs.2.0.bn.running_var",
            "_head._modules_list.14.reg_convs.2.0.bn.weight": "_head._modules_list.14.reg_convs.2.0.bn.weight",
            "_head._modules_list.14.reg_convs.2.0.conv.bn.bias": "_head._modules_list.14.reg_convs.2.0.conv.bn.bias",
            "_head._modules_list.14.reg_convs.2.0.conv.bn.num_batches_tracked": "_head._modules_list.14.reg_convs.2.0.conv.bn.num_batches_tracked",
            "_head._modules_list.14.reg_convs.2.0.conv.bn.running_mean": "_head._modules_list.14.reg_convs.2.0.conv.bn.running_mean",
            "_head._modules_list.14.reg_convs.2.0.conv.bn.running_var": "_head._modules_list.14.reg_convs.2.0.conv.bn.running_var",
            "_head._modules_list.14.reg_convs.2.0.conv.bn.weight": "_head._modules_list.14.reg_convs.2.0.conv.bn.weight",
            "_head._modules_list.14.reg_convs.2.0.conv.conv.weight": "_head._modules_list.14.reg_convs.2.0.conv.conv.weight",
            "_head._modules_list.14.reg_convs.2.0.conv.weight": "_head._modules_list.14.reg_convs.2.0.conv.weight",
            "_head._modules_list.14.reg_convs.2.0.dconv.bn.bias": "_head._modules_list.14.reg_convs.2.0.dconv.bn.bias",
            "_head._modules_list.14.reg_convs.2.0.dconv.bn.num_batches_tracked": "_head._modules_list.14.reg_convs.2.0.dconv.bn.num_batches_tracked",
            "_head._modules_list.14.reg_convs.2.0.dconv.bn.running_mean": "_head._modules_list.14.reg_convs.2.0.dconv.bn.running_mean",
            "_head._modules_list.14.reg_convs.2.0.dconv.bn.running_var": "_head._modules_list.14.reg_convs.2.0.dconv.bn.running_var",
            "_head._modules_list.14.reg_convs.2.0.dconv.bn.weight": "_head._modules_list.14.reg_convs.2.0.dconv.bn.weight",
            "_head._modules_list.14.reg_convs.2.0.dconv.conv.weight": "_head._modules_list.14.reg_convs.2.0.dconv.conv.weight",
            "_head._modules_list.14.reg_convs.2.1.bn.bias": "_head._modules_list.14.reg_convs.2.1.bn.bias",
            "_head._modules_list.14.reg_convs.2.1.bn.num_batches_tracked": "_head._modules_list.14.reg_convs.2.1.bn.num_batches_tracked",
            "_head._modules_list.14.reg_convs.2.1.bn.running_mean": "_head._modules_list.14.reg_convs.2.1.bn.running_mean",
            "_head._modules_list.14.reg_convs.2.1.bn.running_var": "_head._modules_list.14.reg_convs.2.1.bn.running_var",
            "_head._modules_list.14.reg_convs.2.1.bn.weight": "_head._modules_list.14.reg_convs.2.1.bn.weight",
            "_head._modules_list.14.reg_convs.2.1.conv.bn.bias": "_head._modules_list.14.reg_convs.2.1.conv.bn.bias",
            "_head._modules_list.14.reg_convs.2.1.conv.bn.num_batches_tracked": "_head._modules_list.14.reg_convs.2.1.conv.bn.num_batches_tracked",
            "_head._modules_list.14.reg_convs.2.1.conv.bn.running_mean": "_head._modules_list.14.reg_convs.2.1.conv.bn.running_mean",
            "_head._modules_list.14.reg_convs.2.1.conv.bn.running_var": "_head._modules_list.14.reg_convs.2.1.conv.bn.running_var",
            "_head._modules_list.14.reg_convs.2.1.conv.bn.weight": "_head._modules_list.14.reg_convs.2.1.conv.bn.weight",
            "_head._modules_list.14.reg_convs.2.1.conv.conv.weight": "_head._modules_list.14.reg_convs.2.1.conv.conv.weight",
            "_head._modules_list.14.reg_convs.2.1.conv.weight": "_head._modules_list.14.reg_convs.2.1.conv.weight",
            "_head._modules_list.14.reg_convs.2.1.dconv.bn.bias": "_head._modules_list.14.reg_convs.2.1.dconv.bn.bias",
            "_head._modules_list.14.reg_convs.2.1.dconv.bn.num_batches_tracked": "_head._modules_list.14.reg_convs.2.1.dconv.bn.num_batches_tracked",
            "_head._modules_list.14.reg_convs.2.1.dconv.bn.running_mean": "_head._modules_list.14.reg_convs.2.1.dconv.bn.running_mean",
            "_head._modules_list.14.reg_convs.2.1.dconv.bn.running_var": "_head._modules_list.14.reg_convs.2.1.dconv.bn.running_var",
            "_head._modules_list.14.reg_convs.2.1.dconv.bn.weight": "_head._modules_list.14.reg_convs.2.1.dconv.bn.weight",
            "_head._modules_list.14.reg_convs.2.1.dconv.conv.weight": "_head._modules_list.14.reg_convs.2.1.dconv.conv.weight",
            "_head._modules_list.14.reg_preds.0.bias": "_head._modules_list.14.reg_preds.0.bias",
            "_head._modules_list.14.reg_preds.0.weight": "_head._modules_list.14.reg_preds.0.weight",
            "_head._modules_list.14.reg_preds.1.bias": "_head._modules_list.14.reg_preds.1.bias",
            "_head._modules_list.14.reg_preds.1.weight": "_head._modules_list.14.reg_preds.1.weight",
            "_head._modules_list.14.reg_preds.2.bias": "_head._modules_list.14.reg_preds.2.bias",
            "_head._modules_list.14.reg_preds.2.weight": "_head._modules_list.14.reg_preds.2.weight",
            "_head._modules_list.14.stems.0.bn.bias": "_head._modules_list.14.stems.0.bn.bias",
            "_head._modules_list.14.stems.0.bn.num_batches_tracked": "_head._modules_list.14.stems.0.bn.num_batches_tracked",
            "_head._modules_list.14.stems.0.bn.running_mean": "_head._modules_list.14.stems.0.bn.running_mean",
            "_head._modules_list.14.stems.0.bn.running_var": "_head._modules_list.14.stems.0.bn.running_var",
            "_head._modules_list.14.stems.0.bn.weight": "_head._modules_list.14.stems.0.bn.weight",
            "_head._modules_list.14.stems.0.conv.weight": "_head._modules_list.14.stems.0.conv.weight",
            "_head._modules_list.14.stems.1.bn.bias": "_head._modules_list.14.stems.1.bn.bias",
            "_head._modules_list.14.stems.1.bn.num_batches_tracked": "_head._modules_list.14.stems.1.bn.num_batches_tracked",
            "_head._modules_list.14.stems.1.bn.running_mean": "_head._modules_list.14.stems.1.bn.running_mean",
            "_head._modules_list.14.stems.1.bn.running_var": "_head._modules_list.14.stems.1.bn.running_var",
            "_head._modules_list.14.stems.1.bn.weight": "_head._modules_list.14.stems.1.bn.weight",
            "_head._modules_list.14.stems.1.conv.weight": "_head._modules_list.14.stems.1.conv.weight",
            "_head._modules_list.14.stems.2.bn.bias": "_head._modules_list.14.stems.2.bn.bias",
            "_head._modules_list.14.stems.2.bn.num_batches_tracked": "_head._modules_list.14.stems.2.bn.num_batches_tracked",
            "_head._modules_list.14.stems.2.bn.running_mean": "_head._modules_list.14.stems.2.bn.running_mean",
            "_head._modules_list.14.stems.2.bn.running_var": "_head._modules_list.14.stems.2.bn.running_var",
            "_head._modules_list.14.stems.2.bn.weight": "_head._modules_list.14.stems.2.bn.weight",
            "_head._modules_list.14.stems.2.conv.weight": "_head._modules_list.14.stems.2.conv.weight",
            "_head._modules_list.3.cv1.bn.bias": "_head._modules_list.3.conv1.bn.bias",
            "_head._modules_list.3.cv1.bn.num_batches_tracked": "_head._modules_list.3.conv1.bn.num_batches_tracked",
            "_head._modules_list.3.cv1.bn.running_mean": "_head._modules_list.3.conv1.bn.running_mean",
            "_head._modules_list.3.cv1.bn.running_var": "_head._modules_list.3.conv1.bn.running_var",
            "_head._modules_list.3.cv1.bn.weight": "_head._modules_list.3.conv1.bn.weight",
            "_head._modules_list.3.cv1.conv.weight": "_head._modules_list.3.conv1.conv.weight",
            "_head._modules_list.3.cv2.bn.bias": "_head._modules_list.3.conv2.bn.bias",
            "_head._modules_list.3.cv2.bn.num_batches_tracked": "_head._modules_list.3.conv2.bn.num_batches_tracked",
            "_head._modules_list.3.cv2.bn.running_mean": "_head._modules_list.3.conv2.bn.running_mean",
            "_head._modules_list.3.cv2.bn.running_var": "_head._modules_list.3.conv2.bn.running_var",
            "_head._modules_list.3.cv2.bn.weight": "_head._modules_list.3.conv2.bn.weight",
            "_head._modules_list.3.cv2.conv.weight": "_head._modules_list.3.conv2.conv.weight",
            "_head._modules_list.3.cv3.bn.bias": "_head._modules_list.3.conv3.bn.bias",
            "_head._modules_list.3.cv3.bn.num_batches_tracked": "_head._modules_list.3.conv3.bn.num_batches_tracked",
            "_head._modules_list.3.cv3.bn.running_mean": "_head._modules_list.3.conv3.bn.running_mean",
            "_head._modules_list.3.cv3.bn.running_var": "_head._modules_list.3.conv3.bn.running_var",
            "_head._modules_list.3.cv3.bn.weight": "_head._modules_list.3.conv3.bn.weight",
            "_head._modules_list.3.cv3.conv.weight": "_head._modules_list.3.conv3.conv.weight",
            "_head._modules_list.3.m.0.cv1.bn.bias": "_head._modules_list.3.bottlenecks.0.cv1.bn.bias",
            "_head._modules_list.3.m.0.cv1.bn.num_batches_tracked": "_head._modules_list.3.bottlenecks.0.cv1.bn.num_batches_tracked",
            "_head._modules_list.3.m.0.cv1.bn.running_mean": "_head._modules_list.3.bottlenecks.0.cv1.bn.running_mean",
            "_head._modules_list.3.m.0.cv1.bn.running_var": "_head._modules_list.3.bottlenecks.0.cv1.bn.running_var",
            "_head._modules_list.3.m.0.cv1.bn.weight": "_head._modules_list.3.bottlenecks.0.cv1.bn.weight",
            "_head._modules_list.3.m.0.cv1.conv.weight": "_head._modules_list.3.bottlenecks.0.cv1.conv.weight",
            "_head._modules_list.3.m.0.cv2.bn.bias": "_head._modules_list.3.bottlenecks.0.cv2.bn.bias",
            "_head._modules_list.3.m.0.cv2.bn.num_batches_tracked": "_head._modules_list.3.bottlenecks.0.cv2.bn.num_batches_tracked",
            "_head._modules_list.3.m.0.cv2.bn.running_mean": "_head._modules_list.3.bottlenecks.0.cv2.bn.running_mean",
            "_head._modules_list.3.m.0.cv2.bn.running_var": "_head._modules_list.3.bottlenecks.0.cv2.bn.running_var",
            "_head._modules_list.3.m.0.cv2.bn.weight": "_head._modules_list.3.bottlenecks.0.cv2.bn.weight",
            "_head._modules_list.3.m.0.cv2.conv.bn.bias": "_head._modules_list.3.bottlenecks.0.cv2.conv.bn.bias",
            "_head._modules_list.3.m.0.cv2.conv.bn.num_batches_tracked": "_head._modules_list.3.bottlenecks.0.cv2.conv.bn.num_batches_tracked",
            "_head._modules_list.3.m.0.cv2.conv.bn.running_mean": "_head._modules_list.3.bottlenecks.0.cv2.conv.bn.running_mean",
            "_head._modules_list.3.m.0.cv2.conv.bn.running_var": "_head._modules_list.3.bottlenecks.0.cv2.conv.bn.running_var",
            "_head._modules_list.3.m.0.cv2.conv.bn.weight": "_head._modules_list.3.bottlenecks.0.cv2.conv.bn.weight",
            "_head._modules_list.3.m.0.cv2.conv.conv.weight": "_head._modules_list.3.bottlenecks.0.cv2.conv.conv.weight",
            "_head._modules_list.3.m.0.cv2.conv.weight": "_head._modules_list.3.bottlenecks.0.cv2.conv.weight",
            "_head._modules_list.3.m.0.cv2.dconv.bn.bias": "_head._modules_list.3.bottlenecks.0.cv2.dconv.bn.bias",
            "_head._modules_list.3.m.0.cv2.dconv.bn.num_batches_tracked": "_head._modules_list.3.bottlenecks.0.cv2.dconv.bn.num_batches_tracked",
            "_head._modules_list.3.m.0.cv2.dconv.bn.running_mean": "_head._modules_list.3.bottlenecks.0.cv2.dconv.bn.running_mean",
            "_head._modules_list.3.m.0.cv2.dconv.bn.running_var": "_head._modules_list.3.bottlenecks.0.cv2.dconv.bn.running_var",
            "_head._modules_list.3.m.0.cv2.dconv.bn.weight": "_head._modules_list.3.bottlenecks.0.cv2.dconv.bn.weight",
            "_head._modules_list.3.m.0.cv2.dconv.conv.weight": "_head._modules_list.3.bottlenecks.0.cv2.dconv.conv.weight",
            "_head._modules_list.3.m.1.cv1.bn.bias": "_head._modules_list.3.bottlenecks.1.cv1.bn.bias",
            "_head._modules_list.3.m.1.cv1.bn.num_batches_tracked": "_head._modules_list.3.bottlenecks.1.cv1.bn.num_batches_tracked",
            "_head._modules_list.3.m.1.cv1.bn.running_mean": "_head._modules_list.3.bottlenecks.1.cv1.bn.running_mean",
            "_head._modules_list.3.m.1.cv1.bn.running_var": "_head._modules_list.3.bottlenecks.1.cv1.bn.running_var",
            "_head._modules_list.3.m.1.cv1.bn.weight": "_head._modules_list.3.bottlenecks.1.cv1.bn.weight",
            "_head._modules_list.3.m.1.cv1.conv.weight": "_head._modules_list.3.bottlenecks.1.cv1.conv.weight",
            "_head._modules_list.3.m.1.cv2.bn.bias": "_head._modules_list.3.bottlenecks.1.cv2.bn.bias",
            "_head._modules_list.3.m.1.cv2.bn.num_batches_tracked": "_head._modules_list.3.bottlenecks.1.cv2.bn.num_batches_tracked",
            "_head._modules_list.3.m.1.cv2.bn.running_mean": "_head._modules_list.3.bottlenecks.1.cv2.bn.running_mean",
            "_head._modules_list.3.m.1.cv2.bn.running_var": "_head._modules_list.3.bottlenecks.1.cv2.bn.running_var",
            "_head._modules_list.3.m.1.cv2.bn.weight": "_head._modules_list.3.bottlenecks.1.cv2.bn.weight",
            "_head._modules_list.3.m.1.cv2.conv.weight": "_head._modules_list.3.bottlenecks.1.cv2.conv.weight",
            "_head._modules_list.3.m.2.cv1.bn.bias": "_head._modules_list.3.bottlenecks.2.cv1.bn.bias",
            "_head._modules_list.3.m.2.cv1.bn.num_batches_tracked": "_head._modules_list.3.bottlenecks.2.cv1.bn.num_batches_tracked",
            "_head._modules_list.3.m.2.cv1.bn.running_mean": "_head._modules_list.3.bottlenecks.2.cv1.bn.running_mean",
            "_head._modules_list.3.m.2.cv1.bn.running_var": "_head._modules_list.3.bottlenecks.2.cv1.bn.running_var",
            "_head._modules_list.3.m.2.cv1.bn.weight": "_head._modules_list.3.bottlenecks.2.cv1.bn.weight",
            "_head._modules_list.3.m.2.cv1.conv.weight": "_head._modules_list.3.bottlenecks.2.cv1.conv.weight",
            "_head._modules_list.3.m.2.cv2.bn.bias": "_head._modules_list.3.bottlenecks.2.cv2.bn.bias",
            "_head._modules_list.3.m.2.cv2.bn.num_batches_tracked": "_head._modules_list.3.bottlenecks.2.cv2.bn.num_batches_tracked",
            "_head._modules_list.3.m.2.cv2.bn.running_mean": "_head._modules_list.3.bottlenecks.2.cv2.bn.running_mean",
            "_head._modules_list.3.m.2.cv2.bn.running_var": "_head._modules_list.3.bottlenecks.2.cv2.bn.running_var",
            "_head._modules_list.3.m.2.cv2.bn.weight": "_head._modules_list.3.bottlenecks.2.cv2.bn.weight",
            "_head._modules_list.3.m.2.cv2.conv.weight": "_head._modules_list.3.bottlenecks.2.cv2.conv.weight",
            "_head._modules_list.4.bn.bias": "_head._modules_list.4.bn.bias",
            "_head._modules_list.4.bn.num_batches_tracked": "_head._modules_list.4.bn.num_batches_tracked",
            "_head._modules_list.4.bn.running_mean": "_head._modules_list.4.bn.running_mean",
            "_head._modules_list.4.bn.running_var": "_head._modules_list.4.bn.running_var",
            "_head._modules_list.4.bn.weight": "_head._modules_list.4.bn.weight",
            "_head._modules_list.4.conv.weight": "_head._modules_list.4.conv.weight",
            "_head._modules_list.7.cv1.bn.bias": "_head._modules_list.7.conv1.bn.bias",
            "_head._modules_list.7.cv1.bn.num_batches_tracked": "_head._modules_list.7.conv1.bn.num_batches_tracked",
            "_head._modules_list.7.cv1.bn.running_mean": "_head._modules_list.7.conv1.bn.running_mean",
            "_head._modules_list.7.cv1.bn.running_var": "_head._modules_list.7.conv1.bn.running_var",
            "_head._modules_list.7.cv1.bn.weight": "_head._modules_list.7.conv1.bn.weight",
            "_head._modules_list.7.cv1.conv.weight": "_head._modules_list.7.conv1.conv.weight",
            "_head._modules_list.7.cv2.bn.bias": "_head._modules_list.7.conv2.bn.bias",
            "_head._modules_list.7.cv2.bn.num_batches_tracked": "_head._modules_list.7.conv2.bn.num_batches_tracked",
            "_head._modules_list.7.cv2.bn.running_mean": "_head._modules_list.7.conv2.bn.running_mean",
            "_head._modules_list.7.cv2.bn.running_var": "_head._modules_list.7.conv2.bn.running_var",
            "_head._modules_list.7.cv2.bn.weight": "_head._modules_list.7.conv2.bn.weight",
            "_head._modules_list.7.cv2.conv.weight": "_head._modules_list.7.conv2.conv.weight",
            "_head._modules_list.7.cv3.bn.bias": "_head._modules_list.7.conv3.bn.bias",
            "_head._modules_list.7.cv3.bn.num_batches_tracked": "_head._modules_list.7.conv3.bn.num_batches_tracked",
            "_head._modules_list.7.cv3.bn.running_mean": "_head._modules_list.7.conv3.bn.running_mean",
            "_head._modules_list.7.cv3.bn.running_var": "_head._modules_list.7.conv3.bn.running_var",
            "_head._modules_list.7.cv3.bn.weight": "_head._modules_list.7.conv3.bn.weight",
            "_head._modules_list.7.cv3.conv.weight": "_head._modules_list.7.conv3.conv.weight",
            "_head._modules_list.7.m.0.cv1.bn.bias": "_head._modules_list.7.bottlenecks.0.cv1.bn.bias",
            "_head._modules_list.7.m.0.cv1.bn.num_batches_tracked": "_head._modules_list.7.bottlenecks.0.cv1.bn.num_batches_tracked",
            "_head._modules_list.7.m.0.cv1.bn.running_mean": "_head._modules_list.7.bottlenecks.0.cv1.bn.running_mean",
            "_head._modules_list.7.m.0.cv1.bn.running_var": "_head._modules_list.7.bottlenecks.0.cv1.bn.running_var",
            "_head._modules_list.7.m.0.cv1.bn.weight": "_head._modules_list.7.bottlenecks.0.cv1.bn.weight",
            "_head._modules_list.7.m.0.cv1.conv.weight": "_head._modules_list.7.bottlenecks.0.cv1.conv.weight",
            "_head._modules_list.7.m.0.cv2.bn.bias": "_head._modules_list.7.bottlenecks.0.cv2.bn.bias",
            "_head._modules_list.7.m.0.cv2.bn.num_batches_tracked": "_head._modules_list.7.bottlenecks.0.cv2.bn.num_batches_tracked",
            "_head._modules_list.7.m.0.cv2.bn.running_mean": "_head._modules_list.7.bottlenecks.0.cv2.bn.running_mean",
            "_head._modules_list.7.m.0.cv2.bn.running_var": "_head._modules_list.7.bottlenecks.0.cv2.bn.running_var",
            "_head._modules_list.7.m.0.cv2.bn.weight": "_head._modules_list.7.bottlenecks.0.cv2.bn.weight",
            "_head._modules_list.7.m.0.cv2.conv.bn.bias": "_head._modules_list.7.bottlenecks.0.cv2.conv.bn.bias",
            "_head._modules_list.7.m.0.cv2.conv.bn.num_batches_tracked": "_head._modules_list.7.bottlenecks.0.cv2.conv.bn.num_batches_tracked",
            "_head._modules_list.7.m.0.cv2.conv.bn.running_mean": "_head._modules_list.7.bottlenecks.0.cv2.conv.bn.running_mean",
            "_head._modules_list.7.m.0.cv2.conv.bn.running_var": "_head._modules_list.7.bottlenecks.0.cv2.conv.bn.running_var",
            "_head._modules_list.7.m.0.cv2.conv.bn.weight": "_head._modules_list.7.bottlenecks.0.cv2.conv.bn.weight",
            "_head._modules_list.7.m.0.cv2.conv.conv.weight": "_head._modules_list.7.bottlenecks.0.cv2.conv.conv.weight",
            "_head._modules_list.7.m.0.cv2.conv.weight": "_head._modules_list.7.bottlenecks.0.cv2.conv.weight",
            "_head._modules_list.7.m.0.cv2.dconv.bn.bias": "_head._modules_list.7.bottlenecks.0.cv2.dconv.bn.bias",
            "_head._modules_list.7.m.0.cv2.dconv.bn.num_batches_tracked": "_head._modules_list.7.bottlenecks.0.cv2.dconv.bn.num_batches_tracked",
            "_head._modules_list.7.m.0.cv2.dconv.bn.running_mean": "_head._modules_list.7.bottlenecks.0.cv2.dconv.bn.running_mean",
            "_head._modules_list.7.m.0.cv2.dconv.bn.running_var": "_head._modules_list.7.bottlenecks.0.cv2.dconv.bn.running_var",
            "_head._modules_list.7.m.0.cv2.dconv.bn.weight": "_head._modules_list.7.bottlenecks.0.cv2.dconv.bn.weight",
            "_head._modules_list.7.m.0.cv2.dconv.conv.weight": "_head._modules_list.7.bottlenecks.0.cv2.dconv.conv.weight",
            "_head._modules_list.7.m.1.cv1.bn.bias": "_head._modules_list.7.bottlenecks.1.cv1.bn.bias",
            "_head._modules_list.7.m.1.cv1.bn.num_batches_tracked": "_head._modules_list.7.bottlenecks.1.cv1.bn.num_batches_tracked",
            "_head._modules_list.7.m.1.cv1.bn.running_mean": "_head._modules_list.7.bottlenecks.1.cv1.bn.running_mean",
            "_head._modules_list.7.m.1.cv1.bn.running_var": "_head._modules_list.7.bottlenecks.1.cv1.bn.running_var",
            "_head._modules_list.7.m.1.cv1.bn.weight": "_head._modules_list.7.bottlenecks.1.cv1.bn.weight",
            "_head._modules_list.7.m.1.cv1.conv.weight": "_head._modules_list.7.bottlenecks.1.cv1.conv.weight",
            "_head._modules_list.7.m.1.cv2.bn.bias": "_head._modules_list.7.bottlenecks.1.cv2.bn.bias",
            "_head._modules_list.7.m.1.cv2.bn.num_batches_tracked": "_head._modules_list.7.bottlenecks.1.cv2.bn.num_batches_tracked",
            "_head._modules_list.7.m.1.cv2.bn.running_mean": "_head._modules_list.7.bottlenecks.1.cv2.bn.running_mean",
            "_head._modules_list.7.m.1.cv2.bn.running_var": "_head._modules_list.7.bottlenecks.1.cv2.bn.running_var",
            "_head._modules_list.7.m.1.cv2.bn.weight": "_head._modules_list.7.bottlenecks.1.cv2.bn.weight",
            "_head._modules_list.7.m.1.cv2.conv.weight": "_head._modules_list.7.bottlenecks.1.cv2.conv.weight",
            "_head._modules_list.7.m.2.cv1.bn.bias": "_head._modules_list.7.bottlenecks.2.cv1.bn.bias",
            "_head._modules_list.7.m.2.cv1.bn.num_batches_tracked": "_head._modules_list.7.bottlenecks.2.cv1.bn.num_batches_tracked",
            "_head._modules_list.7.m.2.cv1.bn.running_mean": "_head._modules_list.7.bottlenecks.2.cv1.bn.running_mean",
            "_head._modules_list.7.m.2.cv1.bn.running_var": "_head._modules_list.7.bottlenecks.2.cv1.bn.running_var",
            "_head._modules_list.7.m.2.cv1.bn.weight": "_head._modules_list.7.bottlenecks.2.cv1.bn.weight",
            "_head._modules_list.7.m.2.cv1.conv.weight": "_head._modules_list.7.bottlenecks.2.cv1.conv.weight",
            "_head._modules_list.7.m.2.cv2.bn.bias": "_head._modules_list.7.bottlenecks.2.cv2.bn.bias",
            "_head._modules_list.7.m.2.cv2.bn.num_batches_tracked": "_head._modules_list.7.bottlenecks.2.cv2.bn.num_batches_tracked",
            "_head._modules_list.7.m.2.cv2.bn.running_mean": "_head._modules_list.7.bottlenecks.2.cv2.bn.running_mean",
            "_head._modules_list.7.m.2.cv2.bn.running_var": "_head._modules_list.7.bottlenecks.2.cv2.bn.running_var",
            "_head._modules_list.7.m.2.cv2.bn.weight": "_head._modules_list.7.bottlenecks.2.cv2.bn.weight",
            "_head._modules_list.7.m.2.cv2.conv.weight": "_head._modules_list.7.bottlenecks.2.cv2.conv.weight",
            "_head._modules_list.8.bn.bias": "_head._modules_list.8.bn.bias",
            "_head._modules_list.8.bn.num_batches_tracked": "_head._modules_list.8.bn.num_batches_tracked",
            "_head._modules_list.8.bn.running_mean": "_head._modules_list.8.bn.running_mean",
            "_head._modules_list.8.bn.running_var": "_head._modules_list.8.bn.running_var",
            "_head._modules_list.8.bn.weight": "_head._modules_list.8.bn.weight",
            "_head._modules_list.8.conv.bn.bias": "_head._modules_list.8.conv.bn.bias",
            "_head._modules_list.8.conv.bn.num_batches_tracked": "_head._modules_list.8.conv.bn.num_batches_tracked",
            "_head._modules_list.8.conv.bn.running_mean": "_head._modules_list.8.conv.bn.running_mean",
            "_head._modules_list.8.conv.bn.running_var": "_head._modules_list.8.conv.bn.running_var",
            "_head._modules_list.8.conv.bn.weight": "_head._modules_list.8.conv.bn.weight",
            "_head._modules_list.8.conv.conv.weight": "_head._modules_list.8.conv.conv.weight",
            "_head._modules_list.8.conv.weight": "_head._modules_list.8.conv.weight",
            "_head._modules_list.8.dconv.bn.bias": "_head._modules_list.8.dconv.bn.bias",
            "_head._modules_list.8.dconv.bn.num_batches_tracked": "_head._modules_list.8.dconv.bn.num_batches_tracked",
            "_head._modules_list.8.dconv.bn.running_mean": "_head._modules_list.8.dconv.bn.running_mean",
            "_head._modules_list.8.dconv.bn.running_var": "_head._modules_list.8.dconv.bn.running_var",
            "_head._modules_list.8.dconv.bn.weight": "_head._modules_list.8.dconv.bn.weight",
            "_head._modules_list.8.dconv.conv.weight": "_head._modules_list.8.dconv.conv.weight",
        }

    def __call__(self, model_state_dict: Mapping[str, Tensor], checkpoint_state_dict: Mapping[str, Tensor]) -> Mapping[str, Tensor]:
        checkpoint_state_dict = self._remove_saved_stride_tensors(checkpoint_state_dict)
        checkpoint_state_dict = self._reshape_old_focus_weights(checkpoint_state_dict)
        checkpoint_state_dict = self._rename_layers(checkpoint_state_dict)
        return checkpoint_state_dict

    def _remove_saved_stride_tensors(self, state_dict):
        exclude_stride_keys = {
            "stride",
            "_head.anchors._anchors",
            "_head.anchors._anchor_grid",
            "_head.anchors._stride",
            "_head._modules_list.14.stride",
        }
        return collections.OrderedDict([(k, v) for k, v in state_dict.items() if k not in exclude_stride_keys])

    def _rename_layers(self, state_dict):
        new_state_dict = collections.OrderedDict()
        for k, v in state_dict.items():
            k = self.layers_rename_table.get(k, k)
            new_state_dict[k] = v
        return new_state_dict

    def _reshape_old_focus_weights(self, state_dict):
        if "_backbone._modules_list.0.conv.conv.weight" in state_dict:
            layer = state_dict["_backbone._modules_list.0.conv.conv.weight"]
            del state_dict["_backbone._modules_list.0.conv.conv.weight"]

            data = torch.zeros((layer.size(0), 3, 6, 6))
            data[:, :, ::2, ::2] = layer.data[:, :3]
            data[:, :, 1::2, ::2] = layer.data[:, 3:6]
            data[:, :, ::2, 1::2] = layer.data[:, 6:9]
            data[:, :, 1::2, 1::2] = layer.data[:, 9:12]
            state_dict["_backbone._modules_list.0.conv.weight"] = data

        return state_dict

    def _yolox_ckpt_solver(self, ckpt_key, ckpt_val, model_key, model_val):
        """
        Helper method for reshaping old pretrained checkpoint's focus weights to 6x6 conv weights.
        """

        if (
            ckpt_val.shape != model_val.shape
            and (ckpt_key == "module._backbone._modules_list.0.conv.conv.weight" or ckpt_key == "_backbone._modules_list.0.conv.conv.weight")
            and model_key == "_backbone._modules_list.0.conv.weight"
        ):
            model_val.data[:, :, ::2, ::2] = ckpt_val.data[:, :3]
            model_val.data[:, :, 1::2, ::2] = ckpt_val.data[:, 3:6]
            model_val.data[:, :, ::2, 1::2] = ckpt_val.data[:, 6:9]
            model_val.data[:, :, 1::2, 1::2] = ckpt_val.data[:, 9:12]
            replacement = model_val
        else:
            replacement = ckpt_val

        return replacement


def adapt_state_dict_to_fit_model_layer_names(model_state_dict: dict, source_ckpt: dict, exclude: list = [], solver: callable = None):
    """
    Given a model state dict and source checkpoints, the method tries to correct the keys in the model_state_dict to fit
    the ckpt in order to properly load the weights into the model. If unsuccessful - returns None
        :param model_state_dict:               the model state_dict
        :param source_ckpt:                         checkpoint dict
        :param exclude                  optional list for excluded layers
        :param solver:                  callable with signature (ckpt_key, ckpt_val, model_key, model_val)
                                        that returns a desired weight for ckpt_val.
        :return: renamed checkpoint dict (if possible)
    """
    if solver is None:
        solver = DefaultCheckpointSolver()

    if "net" in source_ckpt.keys():
        source_ckpt = source_ckpt["net"]

    if len(exclude):
        model_state_dict = {k: v for k, v in model_state_dict.items() if not any(x in k for x in exclude)}

    new_ckpt_dict = solver(model_state_dict, source_ckpt)
    return {"net": new_ckpt_dict}


def raise_informative_runtime_error(state_dict, checkpoint, exception_msg):
    """
    Given a model state dict and source checkpoints, the method calls "adapt_state_dict_to_fit_model_layer_names"
    and enhances the exception_msg if loading the checkpoint_dict via the conversion method is possible
    """
    try:
        new_ckpt_dict = adapt_state_dict_to_fit_model_layer_names(state_dict, checkpoint)
        temp_file = tempfile.NamedTemporaryFile().name + ".pt"
        torch.save(new_ckpt_dict, temp_file)
        exception_msg = (
            f"\n{'=' * 200}\n{str(exception_msg)} \nconvert ckpt via the utils.adapt_state_dict_to_fit_"
            f"model_layer_names method\na converted checkpoint file was saved in the path {temp_file}\n{'=' * 200}"
        )
    except ValueError as ex:  # IN CASE adapt_state_dict_to_fit_model_layer_names WAS UNSUCCESSFUL
        exception_msg = f"\n{'=' * 200} \nThe checkpoint and model shapes do no fit, e.g.: {ex}\n{'=' * 200}"
    finally:
        raise RuntimeError(exception_msg)


def load_checkpoint_to_model(
    net: torch.nn.Module,
    ckpt_local_path: str,
    load_backbone: bool = False,
    strict: Union[str, StrictLoad] = StrictLoad.NO_KEY_MATCHING,
    load_weights_only: bool = False,
    load_ema_as_net: bool = False,
    load_processing_params: bool = False,
):
    """
    Loads the state dict in ckpt_local_path to net and returns the checkpoint's state dict.


    :param load_ema_as_net: Will load the EMA inside the checkpoint file to the network when set
    :param ckpt_local_path: local path to the checkpoint file
    :param load_backbone: whether to load the checkpoint as a backbone
    :param net: network to load the checkpoint to
    :param strict:
    :param load_weights_only: Whether to ignore all other entries other then "net".
    :param load_processing_params: Whether to call set_dataset_processing_params on "processing_params" entry inside the
     checkpoint file (default=False).
    :return:
    """
    if isinstance(strict, str):
        strict = StrictLoad(strict)

    net = unwrap_model(net)

    if load_backbone and not hasattr(net, "backbone"):
        raise ValueError("No backbone attribute in net - Can't load backbone weights")

    # LOAD THE LOCAL CHECKPOINT PATH INTO A state_dict OBJECT
    checkpoint = read_ckpt_state_dict(ckpt_path=ckpt_local_path)

    if load_ema_as_net:
        if "ema_net" not in checkpoint.keys():
            raise ValueError("Can't load ema network- no EMA network stored in checkpoint file")
        else:
            checkpoint["net"] = checkpoint["ema_net"]

    # LOAD THE CHECKPOINTS WEIGHTS TO THE MODEL
    if load_backbone:
        adaptive_load_state_dict(net.backbone, checkpoint, strict)
    else:
        adaptive_load_state_dict(net, checkpoint, strict)

    message_suffix = " checkpoint." if not load_ema_as_net else " EMA checkpoint."
    message_model = "model" if not load_backbone else "model's backbone"
    logger.info("Successfully loaded " + message_model + " weights from " + ckpt_local_path + message_suffix)

    _maybe_load_preprocessing_params(net, checkpoint)

    if load_weights_only or load_backbone:
        # DISCARD ALL THE DATA STORED IN CHECKPOINT OTHER THAN THE WEIGHTS
        [checkpoint.pop(key) for key in list(checkpoint.keys()) if key != "net"]

    return checkpoint


class MissingPretrainedWeightsException(Exception):
    """Exception raised by unsupported pretrianed model.

    :param desc: explanation of the error
    """

    def __init__(self, desc):
        self.message = "Missing pretrained wights: " + desc
        super().__init__(self.message)


def load_pretrained_weights(model: torch.nn.Module, architecture: str, pretrained_weights: str):
    """
    Loads pretrained weights from the MODEL_URLS dictionary to model

    :param architecture:        name of the model's architecture
    :param model:               model to load pretrinaed weights for
    :param pretrained_weights:  name for the pretrianed weights (i.e imagenet)

    :return:                    None
    """
    from super_gradients.common.object_names import Models

    model_url_key = architecture + "_" + str(pretrained_weights)
    if model_url_key not in MODEL_URLS.keys():
        raise MissingPretrainedWeightsException(model_url_key)

    url = MODEL_URLS[model_url_key]

    if architecture in {Models.YOLO_NAS_S, Models.YOLO_NAS_M, Models.YOLO_NAS_L}:
        logger.info(
            "License Notification: YOLO-NAS pre-trained weights are subjected to the specific license terms and conditions detailed in \n"
            "https://github.com/Deci-AI/super-gradients/blob/master/LICENSE.YOLONAS.md\n"
            "By downloading the pre-trained weight files you agree to comply with these terms."
        )

<<<<<<< HEAD
    if url.startswith("file:///"):
        unique_filename = url.split("/")[-1].replace(" ", "_")  # TODO: REVER BACK - TEMPORARY HACK TO ENABLE USE OF LOCAL CHECKPOINTS
    else:
        unique_filename = url.split("https://sghub.deci.ai/models/")[1].replace("/", "_").replace(" ", "_")

    map_location = torch.device("cpu")
    with wait_for_the_master(get_local_rank()):
        pretrained_state_dict = load_state_dict_from_url(url=url, map_location=map_location, file_name=unique_filename)
    _load_weights(architecture, model, pretrained_state_dict)

=======
    # Basically this check allows settings pretrained weights from local path using file:///path/to/weights scheme
    # which is a valid URI scheme for local files
    # Supporting local files and file URI allows us modification of pretrained weights dics in unit tests
    if url.startswith("file://") or os.path.exists(url):
        pretrained_state_dict = torch.load(url.replace("file://", ""), map_location="cpu")
    else:
        unique_filename = url.split("https://sghub.deci.ai/models/")[1].replace("/", "_").replace(" ", "_")
        map_location = torch.device("cpu")
        with wait_for_the_master(get_local_rank()):
            pretrained_state_dict = load_state_dict_from_url(url=url, map_location=map_location, file_name=unique_filename)
>>>>>>> 53ecb3ec

    _load_weights(architecture, model, pretrained_state_dict)
    _maybe_load_preprocessing_params(model, pretrained_state_dict)


def load_pretrained_weights_local(model: torch.nn.Module, architecture: str, pretrained_weights: str):

    """
    Loads pretrained weights from the MODEL_URLS dictionary to model
    :param architecture: name of the model's architecture
    :param model: model to load pretrinaed weights for
    :param pretrained_weights: path tp pretrained weights
    :return: None
    """

    map_location = torch.device("cpu")

    pretrained_state_dict = torch.load(pretrained_weights, map_location=map_location)
    _load_weights(architecture, model, pretrained_state_dict)
    _maybe_load_preprocessing_params(model, pretrained_state_dict)


def _load_weights(architecture, model, pretrained_state_dict):
    if "ema_net" in pretrained_state_dict.keys():
        pretrained_state_dict["net"] = pretrained_state_dict["ema_net"]
    solver = YoloXCheckpointSolver() if "yolox" in architecture else DefaultCheckpointSolver()
    adaptive_load_state_dict(net=model, state_dict=pretrained_state_dict, strict=StrictLoad.NO_KEY_MATCHING, solver=solver)
    logger.info(f"Successfully loaded pretrained weights for architecture {architecture}")


def _maybe_load_preprocessing_params(model: Union[nn.Module, HasPredict], checkpoint: Mapping[str, Tensor]) -> bool:
    """
    Tries to load preprocessing params from the checkpoint to the model.
    The function does not crash, and raises a warning if the loading fails.
    :param model:      Instance of nn.Module
    :param checkpoint: Entire checkpoint dict (not state_dict with model weights)
    :return:           True if the loading was successful, False otherwise.
    """
    model = unwrap_model(model)
    checkpoint_has_preprocessing_params = "processing_params" in checkpoint.keys()
    model_has_predict = isinstance(model, HasPredict)
    logger.debug(
        f"Trying to load preprocessing params from checkpoint. Preprocessing params in checkpoint: {checkpoint_has_preprocessing_params}. "
        f"Model {model.__class__.__name__} inherit HasPredict: {model_has_predict}"
    )

    if model_has_predict and checkpoint_has_preprocessing_params:
        try:
            model.set_dataset_processing_params(**checkpoint["processing_params"])
            logger.debug(f"Successfully loaded preprocessing params from checkpoint {checkpoint['processing_params']}")
            return True
        except Exception as e:
            logger.warning(
                f"Could not set preprocessing pipeline from the checkpoint dataset: {e}. Before calling"
                "predict make sure to call set_dataset_processing_params."
            )
    return False<|MERGE_RESOLUTION|>--- conflicted
+++ resolved
@@ -1568,18 +1568,6 @@
             "By downloading the pre-trained weight files you agree to comply with these terms."
         )
 
-<<<<<<< HEAD
-    if url.startswith("file:///"):
-        unique_filename = url.split("/")[-1].replace(" ", "_")  # TODO: REVER BACK - TEMPORARY HACK TO ENABLE USE OF LOCAL CHECKPOINTS
-    else:
-        unique_filename = url.split("https://sghub.deci.ai/models/")[1].replace("/", "_").replace(" ", "_")
-
-    map_location = torch.device("cpu")
-    with wait_for_the_master(get_local_rank()):
-        pretrained_state_dict = load_state_dict_from_url(url=url, map_location=map_location, file_name=unique_filename)
-    _load_weights(architecture, model, pretrained_state_dict)
-
-=======
     # Basically this check allows settings pretrained weights from local path using file:///path/to/weights scheme
     # which is a valid URI scheme for local files
     # Supporting local files and file URI allows us modification of pretrained weights dics in unit tests
@@ -1590,7 +1578,6 @@
         map_location = torch.device("cpu")
         with wait_for_the_master(get_local_rank()):
             pretrained_state_dict = load_state_dict_from_url(url=url, map_location=map_location, file_name=unique_filename)
->>>>>>> 53ecb3ec
 
     _load_weights(architecture, model, pretrained_state_dict)
     _maybe_load_preprocessing_params(model, pretrained_state_dict)
