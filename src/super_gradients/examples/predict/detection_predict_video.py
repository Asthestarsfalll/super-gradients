<<<<<<< HEAD
from super_gradients.common.object_names import Models
from super_gradients.training import models

# Note that currently only YoloX, PPYoloE and DeciYolo are supported.
model = models.get(Models.DECIYOLO_L, pretrained_weights="coco")
=======
import requests
import torch
from super_gradients.common.object_names import Models
from super_gradients.training import models

# Note that currently only YoloX and PPYoloE are supported.
model = models.get(Models.YOLOX_N, pretrained_weights="coco")

# We want to use cuda if available to speed up inference.
model = model.to("cuda" if torch.cuda.is_available() else "cpu")

video_path = "pose_elephant_flip.mp4"

# Download the video to the local file system.
with open(video_path, mode="wb") as f:
    response = requests.get("https://deci-pretrained-models.s3.amazonaws.com/sample_images/pose_elephant_flip.mp4")
    f.write(response.content)
>>>>>>> 505f6467

video_path = "<path/to/your/video>"
predictions = model.predict(video_path)
predictions.show()
predictions.save("pose_elephant_flip_prediction.mp4")<|MERGE_RESOLUTION|>--- conflicted
+++ resolved
@@ -1,17 +1,10 @@
-<<<<<<< HEAD
+import requests
+import torch
 from super_gradients.common.object_names import Models
 from super_gradients.training import models
 
 # Note that currently only YoloX, PPYoloE and DeciYolo are supported.
 model = models.get(Models.DECIYOLO_L, pretrained_weights="coco")
-=======
-import requests
-import torch
-from super_gradients.common.object_names import Models
-from super_gradients.training import models
-
-# Note that currently only YoloX and PPYoloE are supported.
-model = models.get(Models.YOLOX_N, pretrained_weights="coco")
 
 # We want to use cuda if available to speed up inference.
 model = model.to("cuda" if torch.cuda.is_available() else "cpu")
@@ -22,9 +15,7 @@
 with open(video_path, mode="wb") as f:
     response = requests.get("https://deci-pretrained-models.s3.amazonaws.com/sample_images/pose_elephant_flip.mp4")
     f.write(response.content)
->>>>>>> 505f6467
 
-video_path = "<path/to/your/video>"
 predictions = model.predict(video_path)
 predictions.show()
 predictions.save("pose_elephant_flip_prediction.mp4")