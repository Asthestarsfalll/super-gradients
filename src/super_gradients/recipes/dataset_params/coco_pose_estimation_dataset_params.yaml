--- conflicted
+++ resolved
@@ -1,12 +1,7 @@
 defaults:
-<<<<<<< HEAD
-  - coco_pose_common_dataset_params
-  - _self_
-=======
   - coco_pose_estimation_common_dataset_params
   - _self_
 
->>>>>>> 577804cb
 
 train_dataset_params:
   data_dir: /data/coco # root path to coco data
@@ -56,9 +51,9 @@
 
 val_dataset_params:
   data_dir: /data/coco/
+
   images_dir: images/val2017
   json_file: annotations/person_keypoints_val2017.json
-
   include_empty_samples: True
   min_instance_area: 128
 
