--- conflicted
+++ resolved
@@ -6,8 +6,10 @@
 import torch
 import torch.nn as nn
 import torch.nn.functional as F
+from super_gradients.training.models.segmentation_models.unet.unet_encoder import Encoder
 
 from super_gradients.common.factories.context_modules_factory import ContextModulesFactory
+from super_gradients.training.models.segmentation_models.common import AbstractSegmentationBackbone, FeatureMapOutputSpec
 from super_gradients.training.models.segmentation_models.context_modules import AbstractContextModule
 from super_gradients.training.utils.utils import get_param
 
@@ -15,8 +17,7 @@
 
 from super_gradients.training.models.classification_models.regnet import XBlock
 from super_gradients.training.models.classification_models.repvgg import RepVGGBlock
-from super_gradients.training.models.segmentation_models.common import AbstractSegmentationBackbone, FeatureMapOutputSpec
-from super_gradients.training.models.segmentation_models.stdc.stdc_block import STDCBlock
+from super_gradients.training.models.segmentation_models.stdc import STDCBlock
 from super_gradients.training.models import SgModule, HpmStruct
 from super_gradients.modules import ConvBNReLU, QARepVGGBlock
 from super_gradients.common.decorators.factory_decorator import resolve_param
@@ -286,15 +287,10 @@
         dropout: float,
     ):
         super().__init__()
-<<<<<<< HEAD
-        self.backbone = UNetBackbone(**arch_params.backbone_params)
-        out_channels = self.backbone.get_backbone_output_spec()[-1]
-=======
-        backbone = UNetBackboneBase(**backbone_params)
+        backbone = UNetBackbone(**backbone_params)
 
         self.encoder = Encoder(backbone, context_module)
         out_channels = self.encoder.get_output_number_of_channels()[-1]
->>>>>>> 73986a86
 
         self.classifier_head = nn.Sequential(
             ConvBNReLU(out_channels, 1024, kernel_size=1, bias=False),
