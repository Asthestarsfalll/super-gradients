--- conflicted
+++ resolved
@@ -41,13 +41,8 @@
         self,
         class_names: Optional[List[str]] = None,
         image_processor: Optional[Processing] = None,
-<<<<<<< HEAD
-        iou: Optional[List[str]] = None,
-        conf: Optional[List[str]] = None,
-=======
         iou: Optional[float] = None,
         conf: Optional[float] = None,
->>>>>>> a1148609
     ) -> None:
         """Set the processing parameters for the dataset.
 
@@ -58,17 +53,6 @@
         """
         self._class_names = class_names or self._class_names
         self._image_processor = image_processor or self._image_processor
-<<<<<<< HEAD
-        self._default_nms_iou = iou or self._default_iou
-        self._default_nms_conf = conf or self._default_conf
-
-    def predict(self, images, iou: Optional[List[str]] = None, conf: Optional[List[str]] = None) -> DetectionResults:
-        """Predict an image or a batch of images.
-
-        :param images:  Images to predict.
-        :param iou:     (Optional) IoU threshold for the nms algorithm. If None, the default value associated to the training is used.
-        :param conf:    (Optional) Below the confidence threshold, prediction are discarded. If None, the default value associated to the training is used.
-=======
         self._default_nms_iou = iou or self._default_nms_iou
         self._default_nms_conf = conf or self._default_nms_conf
 
@@ -78,7 +62,6 @@
         :param iou:     (Optional) IoU threshold for the nms algorithm. If None, the default value associated to the training is used.
         :param conf:    (Optional) Below the confidence threshold, prediction are discarded.
                         If None, the default value associated to the training is used.
->>>>>>> a1148609
         """
         if None in (self._class_names, self._image_processor, self._default_nms_iou, self._default_nms_conf):
             raise RuntimeError(
