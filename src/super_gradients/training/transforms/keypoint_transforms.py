--- conflicted
+++ resolved
@@ -74,12 +74,7 @@
     def __repr__(self):
         format_string = self.__class__.__name__ + "("
         for t in self.transforms:
-<<<<<<< HEAD
-            format_string += "\n"
-            format_string += "    {0}".format(repr(t))
-=======
             format_string += f"\t{repr(t)}"
->>>>>>> d6163f11
         format_string += "\n)"
         return format_string
 
@@ -100,11 +95,7 @@
         ]
 
     def __repr__(self):
-<<<<<<< HEAD
-        return self.__class__.__name__ + "()"
-=======
         return self.__class__.__name__ + f"(permutation={self.permutation})"
->>>>>>> d6163f11
 
 
 @register_transform(Transforms.KeypointsImageStandardize)
@@ -127,11 +118,7 @@
         return [{Processings.StandardizeImage: {"max_value": self.max_value}}]
 
     def __repr__(self):
-<<<<<<< HEAD
-        return self.__class__.__name__ + "()"
-=======
         return self.__class__.__name__ + f"(max_value={self.max_value})"
->>>>>>> d6163f11
 
 
 @register_transform(Transforms.KeypointsImageNormalize)
@@ -149,11 +136,7 @@
         return image, mask, joints, areas, bboxes
 
     def __repr__(self):
-<<<<<<< HEAD
-        return self.__class__.__name__ + "(mean={0}, std={1})".format(self.mean, self.std)
-=======
         return self.__class__.__name__ + f"(mean={self.mean}, std={self.std})"
->>>>>>> d6163f11
 
     def get_equivalent_preprocessing(self) -> List:
         return [{Processings.NormalizeImage: {"mean": self.mean, "std": self.std}}]
@@ -177,11 +160,7 @@
         self.prob = prob
 
     def __repr__(self):
-<<<<<<< HEAD
-        return self.__class__.__name__ + "(flip_index={0}, prob={1})".format(self.flip_index, self.prob)
-=======
         return self.__class__.__name__ + f"(flip_index={self.flip_index}, prob={self.prob})"
->>>>>>> d6163f11
 
     def __call__(self, image, mask, joints, areas: Optional[np.ndarray], bboxes: Optional[np.ndarray]):
         if image.shape[:2] != mask.shape[:2]:
@@ -259,11 +238,7 @@
         raise RuntimeError("KeypointsRandomHorizontalFlip does not have equivalent preprocessing.")
 
     def __repr__(self):
-<<<<<<< HEAD
-        return self.__class__.__name__ + "(prob={0})".format(self.prob)
-=======
         return self.__class__.__name__ + f"(prob={self.prob})"
->>>>>>> d6163f11
 
 
 @register_transform(Transforms.KeypointsLongestMaxSize)
@@ -326,15 +301,10 @@
         return bboxes * scale
 
     def __repr__(self):
-<<<<<<< HEAD
-        return self.__class__.__name__ + "(max_height={0}, max_width={1}, interpolation={2}, prob={3})".format(
-            self.max_height, self.max_width, self.interpolation, self.prob
-=======
         return (
             self.__class__.__name__ + f"(max_height={self.max_height}, "
             f"max_width={self.max_width}, "
             f"interpolation={self.interpolation}, prob={self.prob})"
->>>>>>> d6163f11
         )
 
     def get_equivalent_preprocessing(self) -> List:
@@ -378,16 +348,11 @@
         return image, mask, joints, areas, bboxes
 
     def __repr__(self):
-<<<<<<< HEAD
-        return self.__class__.__name__ + "(min_height={0}, min_width={1}, image_pad_value={2}, mask_pad_value={3})".format(
-            self.min_height, self.min_width, self.image_pad_value, self.mask_pad_value
-=======
         return (
             self.__class__.__name__ + f"(min_height={self.min_height}, "
             f"min_width={self.min_width}, "
             f"image_pad_value={self.image_pad_value}, "
             f"mask_pad_value={self.mask_pad_value})"
->>>>>>> d6163f11
         )
 
     def get_equivalent_preprocessing(self) -> List:
@@ -427,12 +392,6 @@
 
     def __repr__(self):
         return (
-<<<<<<< HEAD
-            self.__class__.__name__
-            + "(max_rotation={0}, min_scale={1}, max_scale={2}, max_translate={3}, image_pad_value={4}, mask_pad_value={5}, prob={6})".format(
-                self.max_rotation, self.min_scale, self.max_scale, self.max_translate, self.image_pad_value, self.mask_pad_value, self.prob
-            )
-=======
             self.__class__.__name__ + f"(max_rotation={self.max_rotation}, "
             f"min_scale={self.min_scale}, "
             f"max_scale={self.max_scale}, "
@@ -440,7 +399,6 @@
             f"image_pad_value={self.image_pad_value}, "
             f"mask_pad_value={self.mask_pad_value}, "
             f"prob={self.prob})"
->>>>>>> d6163f11
         )
 
     def _get_affine_matrix(self, img, angle, scale, dx, dy):
