import abc
import random
from typing import Tuple, List, Mapping, Any, Union

import numpy as np
from torch.utils.data.dataloader import default_collate, Dataset

from super_gradients.common.abstractions.abstract_logger import get_logger
from super_gradients.common.object_names import Processings
from super_gradients.common.registry.registry import register_collate_function
from super_gradients.module_interfaces import HasPreprocessingParams
from super_gradients.training.datasets.pose_estimation_datasets.target_generators import KeypointsTargetsGenerator
from super_gradients.training.samples import PoseEstimationSample
from super_gradients.training.transforms.keypoint_transforms import KeypointsCompose, AbstractKeypointTransform
from super_gradients.training.utils.visualization.utils import generate_color_mapping

logger = get_logger(__name__)


class BaseKeypointsDataset(Dataset, HasPreprocessingParams):
    """
    Base class for pose estimation datasets.
    Descendants should implement the load_sample method to read a sample from the disk and return (image, mask, joints, extras) tuple.
    """

    def __init__(
        self,
        target_generator: KeypointsTargetsGenerator,
        transforms: List[AbstractKeypointTransform],
        min_instance_area: float,
        num_joints: int,
        edge_links: Union[List[Tuple[int, int]], np.ndarray],
        edge_colors: Union[List[Tuple[int, int, int]], np.ndarray, None],
        keypoint_colors: Union[List[Tuple[int, int, int]], np.ndarray, None],
    ):
        """

        :param target_generator: Target generator that will be used to generate the targets for the model.
        :param transforms: Transforms to be applied to the image & keypoints
        :param min_instance_area: Minimum area of an instance to be included in the dataset
        :param num_joints: Number of joints to be predicted
        :param edge_links: Edge links between joints
        :param edge_colors: Color of the edge links. If None, the color will be generated randomly.
        :param keypoint_colors: Color of the keypoints. If None, the color will be generated randomly.
        """
        super().__init__()
        self.target_generator = target_generator
<<<<<<< HEAD
        self.transforms = KeypointsCompose(transforms, load_sample_fn=self.load_random_sample, min_bbox_area=min_instance_area, min_visible_joints=1)
=======
        self.transforms = KeypointsCompose(
            transforms,
            load_sample_fn=None,
        )
        self.min_instance_area = min_instance_area
>>>>>>> 53ecb3ec
        self.num_joints = num_joints
        self.edge_links = edge_links
        self.edge_colors = edge_colors or generate_color_mapping(len(edge_links))
        self.keypoint_colors = keypoint_colors or generate_color_mapping(num_joints)

    @abc.abstractmethod
    def __len__(self) -> int:
        raise NotImplementedError()

    @abc.abstractmethod
    def load_sample(self, index: int) -> PoseEstimationSample:
        """
        Read a sample from the disk and return a PoseEstimationSample
        :param index: Sample index
        :return: Returns an instance of PoseEstimationSample that holds complete sample (image and annotations)
        """
        raise NotImplementedError()

    def load_random_sample(self) -> PoseEstimationSample:
        """
        Return a random sample from the dataset

        :return: Instance of PoseEstimationSample
        """
        num_samples = len(self)
        random_index = random.randrange(0, num_samples)
        return self.load_sample(random_index)

    def __getitem__(self, index: int) -> Tuple[np.ndarray, Any, Mapping[str, Any]]:
        sample = self.load_sample(index)
        sample = self.transforms(sample)
        targets = self.target_generator(sample)
        return sample.image, targets, self.get_additional_batch_samples(sample, index)

    def get_additional_batch_samples(self, sample: PoseEstimationSample, index) -> Mapping[str, Any]:
        return sample.get_additional_batch_samples()

    def get_dataset_preprocessing_params(self):
        """

        :return:
        """
        image_to_tensor = {Processings.ImagePermute: {"permutation": (2, 0, 1)}}
        pipeline = self.transforms.get_equivalent_preprocessing() + [image_to_tensor]
        params = dict(
            conf=0.05,
            image_processor={Processings.ComposeProcessing: {"processings": pipeline}},
            edge_links=self.edge_links,
            edge_colors=self.edge_colors,
            keypoint_colors=self.keypoint_colors,
        )
        return params


@register_collate_function()
class KeypointsCollate:
    """
    Collate image & targets, return extras as is.
    """

    def __call__(self, batch):
        images = []
        targets = []
        extras = []
        for image, target, extra in batch:
            images.append(np.transpose(image, [2, 0, 1]))  # HWC->CHW
            targets.append(target)
            extras.append(extra)

        extras = {k: [dic[k] for dic in extras] for k in extras[0]}  # Convert list of dicts to dict of lists

        images = default_collate(images)
        targets = default_collate(targets)
        return images, targets, extras<|MERGE_RESOLUTION|>--- conflicted
+++ resolved
@@ -27,7 +27,6 @@
         self,
         target_generator: KeypointsTargetsGenerator,
         transforms: List[AbstractKeypointTransform],
-        min_instance_area: float,
         num_joints: int,
         edge_links: Union[List[Tuple[int, int]], np.ndarray],
         edge_colors: Union[List[Tuple[int, int, int]], np.ndarray, None],
@@ -37,7 +36,6 @@
 
         :param target_generator: Target generator that will be used to generate the targets for the model.
         :param transforms: Transforms to be applied to the image & keypoints
-        :param min_instance_area: Minimum area of an instance to be included in the dataset
         :param num_joints: Number of joints to be predicted
         :param edge_links: Edge links between joints
         :param edge_colors: Color of the edge links. If None, the color will be generated randomly.
@@ -45,15 +43,10 @@
         """
         super().__init__()
         self.target_generator = target_generator
-<<<<<<< HEAD
-        self.transforms = KeypointsCompose(transforms, load_sample_fn=self.load_random_sample, min_bbox_area=min_instance_area, min_visible_joints=1)
-=======
         self.transforms = KeypointsCompose(
             transforms,
-            load_sample_fn=None,
+            load_sample_fn=self.load_random_sample,
         )
-        self.min_instance_area = min_instance_area
->>>>>>> 53ecb3ec
         self.num_joints = num_joints
         self.edge_links = edge_links
         self.edge_colors = edge_colors or generate_color_mapping(len(edge_links))
@@ -84,7 +77,7 @@
 
     def __getitem__(self, index: int) -> Tuple[np.ndarray, Any, Mapping[str, Any]]:
         sample = self.load_sample(index)
-        sample = self.transforms(sample)
+        sample = self.transforms.apply_to_sample(sample)
         targets = self.target_generator(sample)
         return sample.image, targets, self.get_additional_batch_samples(sample, index)
 
