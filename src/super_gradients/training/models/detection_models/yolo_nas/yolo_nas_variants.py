import copy
from typing import Union, Tuple, Optional, Any

import torch
from omegaconf import DictConfig
from torch import Tensor

from super_gradients.common.abstractions.abstract_logger import get_logger
from super_gradients.common.object_names import Models
from super_gradients.common.registry import register_model
from super_gradients.module_interfaces import (
    ExportableObjectDetectionModel,
    AbstractObjectDetectionDecodingModule,
    ModelHasNoPreprocessingParamsException,
    SupportsInputShapeCheck,
)
from super_gradients.training.models.arch_params_factory import get_arch_params
from super_gradients.training.models.detection_models.customizable_detector import CustomizableDetector
from super_gradients.training.models.detection_models.pp_yolo_e import PPYoloEPostPredictionCallback
from super_gradients.training.utils import get_param
from super_gradients.training.utils.utils import HpmStruct

logger = get_logger(__name__)


class YoloNASDecodingModule(AbstractObjectDetectionDecodingModule):
    __constants__ = ["num_pre_nms_predictions"]

    def __init__(
        self,
        num_pre_nms_predictions: int = 1000,
    ):
        super().__init__()
        self.num_pre_nms_predictions = num_pre_nms_predictions

    @torch.jit.ignore
    def infer_total_number_of_predictions(self, predictions: Any) -> int:
        """

        :param inputs:
        :return:
        """
        if torch.jit.is_tracing():
            pred_bboxes, pred_scores = predictions
        else:
            pred_bboxes, pred_scores = predictions[0]

        return pred_bboxes.size(1)

    def get_num_pre_nms_predictions(self) -> int:
        return self.num_pre_nms_predictions

    def forward(self, inputs: Tuple[Tuple[Tensor, Tensor], Tuple[Tensor, ...]]):
        if torch.jit.is_tracing():
            pred_bboxes, pred_scores = inputs
        else:
            pred_bboxes, pred_scores = inputs[0]

        nms_top_k = self.num_pre_nms_predictions
        batch_size, num_anchors, _ = pred_scores.size()

        pred_cls_conf, _ = torch.max(pred_scores, dim=2)  # [B, Anchors]
        topk_candidates = torch.topk(pred_cls_conf, dim=1, k=nms_top_k, largest=True, sorted=True)

        offsets = num_anchors * torch.arange(batch_size, device=pred_cls_conf.device)
        indices_with_offset = topk_candidates.indices + offsets.reshape(batch_size, 1)
        flat_indices = torch.flatten(indices_with_offset)

        output_pred_bboxes = pred_bboxes.reshape(-1, pred_bboxes.size(2))[flat_indices, :].reshape(pred_bboxes.size(0), nms_top_k, pred_bboxes.size(2))
        output_pred_scores = pred_scores.reshape(-1, pred_scores.size(2))[flat_indices, :].reshape(pred_scores.size(0), nms_top_k, pred_scores.size(2))

        return output_pred_bboxes, output_pred_scores


<<<<<<< HEAD
@register_model("YoloNAS")
class YoloNAS(ExportableObjectDetectionModel, CustomizableDetector):
=======
class YoloNAS(ExportableObjectDetectionModel, SupportsInputShapeCheck, CustomizableDetector):
>>>>>>> 6436e428
    """

    Export to ONNX/TRT Support matrix
    ONNX files generated with PyTorch 2.0.1 for ONNX opset_version=14

    | Batch Size | Export Engine | Format | OnnxRuntime 1.13.1 | TensorRT 8.4.2 | TensorRT 8.5.3 | TensorRT 8.6.1 |
    |------------|---------------|--------|--------------------|----------------|----------------|----------------|
    | 1          | ONNX          | Flat   | Yes                | Yes            | Yes            | Yes            |
    | >1         | ONNX          | Flat   | Yes                | No             | No             | No             |
    | 1          | ONNX          | Batch  | Yes                | No             | Yes            | Yes            |
    | >1         | ONNX          | Batch  | Yes                | No             | No             | Yes            |
    | 1          | TensorRT      | Flat   | No                 | No             | Yes            | Yes            |
    | >1         | TensorRT      | Flat   | No                 | No             | Yes            | Yes            |
    | 1          | TensorRT      | Batch  | No                 | Yes            | Yes            | Yes            |
    | >1         | TensorRT      | Batch  | No                 | Yes            | Yes            | Yes            |

    """

    def __init__(
        self,
        backbone: Union[str, dict, HpmStruct, DictConfig],
        heads: Union[str, dict, HpmStruct, DictConfig],
        neck: Optional[Union[str, dict, HpmStruct, DictConfig]] = None,
        num_classes: int = None,
        bn_eps: Optional[float] = None,
        bn_momentum: Optional[float] = None,
        inplace_act: Optional[bool] = True,
        in_channels: int = 3,
    ):
        super().__init__(backbone, heads, neck, num_classes, bn_eps, bn_momentum, inplace_act, in_channels)

    @classmethod
    def get_post_prediction_callback(
        cls, conf: float, iou: float, nms_top_k: int = 1000, max_predictions=300, multi_label_per_box=True, class_agnostic_nms=False
    ) -> PPYoloEPostPredictionCallback:
        return PPYoloEPostPredictionCallback(
            score_threshold=conf,
            nms_threshold=iou,
            nms_top_k=nms_top_k,
            max_predictions=max_predictions,
            multi_label_per_box=multi_label_per_box,
            class_agnostic_nms=class_agnostic_nms,
        )

    def get_decoding_module(self, num_pre_nms_predictions: int, **kwargs) -> AbstractObjectDetectionDecodingModule:
        return YoloNASDecodingModule(num_pre_nms_predictions)

    def get_preprocessing_callback(self, **kwargs):
        processing = self.get_processing_params()
        if processing is None:
            raise ModelHasNoPreprocessingParamsException()
        preprocessing_module = processing.get_equivalent_photometric_module()
        return preprocessing_module

    def get_input_shape_steps(self) -> Tuple[int, int]:
        return 32, 32

    def get_minimum_input_shape_size(self) -> Tuple[int, int]:
        return 32, 32


@register_model(Models.YOLO_NAS_S)
class YoloNAS_S(YoloNAS):
    def __init__(self, arch_params: Union[HpmStruct, DictConfig]):
        default_arch_params = get_arch_params("yolo_nas_s_arch_params")
        merged_arch_params = HpmStruct(**copy.deepcopy(default_arch_params))
        merged_arch_params.override(**arch_params.to_dict())
        super().__init__(
            backbone=merged_arch_params.backbone,
            neck=merged_arch_params.neck,
            heads=merged_arch_params.heads,
            num_classes=get_param(merged_arch_params, "num_classes", None),
            in_channels=get_param(merged_arch_params, "in_channels", 3),
            bn_momentum=get_param(merged_arch_params, "bn_momentum", None),
            bn_eps=get_param(merged_arch_params, "bn_eps", None),
            inplace_act=get_param(merged_arch_params, "inplace_act", None),
        )

    @property
    def num_classes(self):
        return self.heads.num_classes


@register_model(Models.YOLO_NAS_M)
class YoloNAS_M(YoloNAS):
    def __init__(self, arch_params: Union[HpmStruct, DictConfig]):
        default_arch_params = get_arch_params("yolo_nas_m_arch_params")
        merged_arch_params = HpmStruct(**copy.deepcopy(default_arch_params))
        merged_arch_params.override(**arch_params.to_dict())
        super().__init__(
            backbone=merged_arch_params.backbone,
            neck=merged_arch_params.neck,
            heads=merged_arch_params.heads,
            num_classes=get_param(merged_arch_params, "num_classes", None),
            in_channels=get_param(merged_arch_params, "in_channels", 3),
            bn_momentum=get_param(merged_arch_params, "bn_momentum", None),
            bn_eps=get_param(merged_arch_params, "bn_eps", None),
            inplace_act=get_param(merged_arch_params, "inplace_act", None),
        )

    @property
    def num_classes(self):
        return self.heads.num_classes


@register_model(Models.YOLO_NAS_L)
class YoloNAS_L(YoloNAS):
    def __init__(self, arch_params: Union[HpmStruct, DictConfig]):
        default_arch_params = get_arch_params("yolo_nas_l_arch_params")
        merged_arch_params = HpmStruct(**copy.deepcopy(default_arch_params))
        merged_arch_params.override(**arch_params.to_dict())
        super().__init__(
            backbone=merged_arch_params.backbone,
            neck=merged_arch_params.neck,
            heads=merged_arch_params.heads,
            num_classes=get_param(merged_arch_params, "num_classes", None),
            in_channels=get_param(merged_arch_params, "in_channels", 3),
            bn_momentum=get_param(merged_arch_params, "bn_momentum", None),
            bn_eps=get_param(merged_arch_params, "bn_eps", None),
            inplace_act=get_param(merged_arch_params, "inplace_act", None),
        )

    @property
    def num_classes(self):
        return self.heads.num_classes<|MERGE_RESOLUTION|>--- conflicted
+++ resolved
@@ -72,12 +72,8 @@
         return output_pred_bboxes, output_pred_scores
 
 
-<<<<<<< HEAD
 @register_model("YoloNAS")
-class YoloNAS(ExportableObjectDetectionModel, CustomizableDetector):
-=======
 class YoloNAS(ExportableObjectDetectionModel, SupportsInputShapeCheck, CustomizableDetector):
->>>>>>> 6436e428
     """
 
     Export to ONNX/TRT Support matrix
