--- conflicted
+++ resolved
@@ -46,12 +46,8 @@
             )
             return
 
-<<<<<<< HEAD
-        self.lab_client = DeciPlatformClient()
-=======
         self.lab_client = DeciPlatformClient(api_host=env_variables.DECI_API_HOST)
         self.lab_client.login(token=env_variables.DECI_PLATFORM_TOKEN)
->>>>>>> aa13f5bd
 
         GlobalHydra.instance().clear()
         self.super_gradients_version = None
