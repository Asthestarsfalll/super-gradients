--- conflicted
+++ resolved
@@ -5,11 +5,8 @@
 import cv2
 import matplotlib.pyplot as plt
 from pathlib import Path
-<<<<<<< HEAD
 from copy import deepcopy
-=======
 import hashlib
->>>>>>> 25ec581c
 
 import numpy as np
 from tqdm import tqdm
@@ -227,9 +224,6 @@
 
         max_h, max_w = self.input_dim[0], self.input_dim[1]
 
-<<<<<<< HEAD
-        img_resized_cache_path = cache_path / "img_resized_cache.array"
-=======
         # The cache should be the same as long as the images and their sizes are the same
         hash = hashlib.sha256()
         for annotation in self.annotations:
@@ -239,7 +233,6 @@
         cache_hash = hash.hexdigest()
 
         img_resized_cache_path = cache_path / f"img_resized_cache_{cache_hash}.array"
->>>>>>> 25ec581c
 
         if not img_resized_cache_path.exists():
             logger.info("Caching images for the first time. Be aware that this will stay in the disk until you delete it yourself.")
