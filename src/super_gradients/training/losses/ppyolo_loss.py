--- conflicted
+++ resolved
@@ -653,7 +653,6 @@
         return loss * self.loss_weight
 
 
-<<<<<<< HEAD
 class CIoULoss(nn.Module):
     """
     Complete IoU loss
@@ -709,10 +708,7 @@
         return loss
 
 
-@register_loss(Losses.PPYOLOE_LOSS)
-=======
 @register_loss(name=Losses.PPYOLOE_LOSS, deprecated_name="ppyoloe_loss")
->>>>>>> 53ecb3ec
 class PPYoloELoss(nn.Module):
     def __init__(
         self,
