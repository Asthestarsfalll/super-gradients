--- conflicted
+++ resolved
@@ -588,9 +588,7 @@
           event: fail
           template: basic_fail_1 # see https://github.com/CircleCI-Public/slack-orb/wiki#templates.
 
-
   run_and_convert_notebooks_to_docs:
-    parallelism: 11  # Adjust based on your needs and available resources
     docker:
       - image: 307629990626.dkr.ecr.us-east-1.amazonaws.com/deci/infra/circleci/runner/sg-gpu:<< pipeline.parameters.sg_docker_version >>
     resource_class: deci-ai/sg-gpu-on-premise
@@ -607,65 +605,30 @@
     steps:
       - checkout
       - run:
-          name: Setup Environment
+          name: install requirements and execute notebooks
           command: |
             << parameters.sg_new_env_python_version >> -m venv << parameters.sg_new_env_name >>
             source << parameters.sg_new_env_name >>/bin/activate
-
-            # Upgrade pip, setuptools, and wheel
-            pip install --upgrade pip setuptools wheel
-
-            # Install project-specific dependencies from requirements files
-            pip install -r requirements.txt
-            pip install -r requirements.dev.txt
-
-            # Install your project (if it's a package)
-            pip install .
-
-            # Install PyTorch, torchvision, and torchaudio
-            pip install torch torchvision torchaudio
-
-            # Install additional specific dependencies
-            pip install pytorch-quantization==2.1.2 --extra-index-url https://pypi.ngc.nvidia.com
-            pip install onnx_graphsurgeon==0.3.27 --extra-index-url https://pypi.ngc.nvidia.com
-
-            # Install Jupyter and nbconvert for notebook execution
-            pip install jupyter nbconvert
-
-            # Install the IPython kernel
-            python -m ipykernel install --name myenv --user
-
-      - run:
-          name: Find and Run Notebooks
-          no_output_timeout: 180m
-          command: |
-            NOTEBOOKS=$(find notebooks -name '*.ipynb' \
-              | grep -v 'notebooks/DEKR_PoseEstimationFineTuning.ipynb' \
-              | grep -v 'notebooks/yolo_nas_pose_eval_with_pycocotools.ipynb' \
-              | grep -v 'notebooks/albumentations_tutorial.ipynb' \
-              | grep -v 'notebooks/dataloader_adapter.ipynb')
-            TOTAL=$(echo "$NOTEBOOKS" | wc -l)
-            echo "Total notebooks: $TOTAL"
-            SLICE=$((TOTAL / CIRCLE_NODE_TOTAL))
-            EXTRA=$((TOTAL % CIRCLE_NODE_TOTAL))
-            OFFSET=$((SLICE * CIRCLE_NODE_INDEX))
-            OFFSET=$((OFFSET + (CIRCLE_NODE_INDEX < EXTRA ? CIRCLE_NODE_INDEX : EXTRA)))
-            COUNT=$((SLICE + (CIRCLE_NODE_INDEX < EXTRA ? 1 : 0)))
-            echo "Offset for this node: $OFFSET, Count: $COUNT"
-
-            if [ "$COUNT" -eq "0" ]; then
-              echo "No notebooks to process on this node."
-              exit 0
-            fi
-
-            PART=$(echo "$NOTEBOOKS" | tail -n +$((OFFSET + 1)) | head -n $COUNT)
-            echo "Notebooks to process by this node:"
-            echo "$PART"
-            for NOTEBOOK in $PART; do
-              echo "Processing $NOTEBOOK"
-               chmod +x scripts/run_and_convert_notebook.sh
-               ./scripts/run_and_convert_notebook.sh "$NOTEBOOK" "<< parameters.sg_new_env_name >>"
-            done
+            python3.8 -m pip install --upgrade setuptools pip wheel
+            python3.8 -m pip install -r requirements.txt
+            python3.8 -m pip install -r requirements.dev.txt
+            python3.8 -m pip install .
+            python3.8 -m pip install torch torchvision torchaudio
+            python3.8 -m pip install pytorch-quantization==2.1.2 --extra-index-url https://pypi.ngc.nvidia.com
+            python3.8 -m pip install onnx_graphsurgeon==0.3.27   --extra-index-url https://pypi.ngc.nvidia.com
+            python3.8 -m ipykernel install --name << parameters.sg_new_env_name >> --user
+            make check_notebooks_version_match
+            make run_and_convert_notebooks_to_docs
+
+      - run:
+          name: Remove new environment when failed
+          command: "rm -r << parameters.sg_new_env_name >>"
+          when: on_fail
+
+      - slack/notify:
+          channel: "sg-integration-tests"
+          event: fail
+          template: basic_fail_1 # see https://github.com/CircleCI-Public/slack-orb/wiki#templates.
 
 
 
@@ -932,7 +895,6 @@
 
 workflows:
   sanity_tests:
-<<<<<<< HEAD
      when:  << pipeline.parameters.run_sanity_tests_flow >>
      jobs:
        - hydra_sweeper_test:
@@ -959,34 +921,6 @@
        - run_and_convert_notebooks_to_docs:
            context:
              - slack
-=======
-    when:  << pipeline.parameters.run_sanity_tests_flow >>
-    jobs:
-      - hydra_sweeper_test:
-          context:
-            - slack
-      - recipe_sanity_tests_classification_pt1:
-          context:
-            - slack
-      - recipe_sanity_tests_classification_pt2:
-          context:
-            - slack
-      - recipe_sanity_tests_segmentation:
-          context:
-            - slack
-      - recipe_sanity_tests_detection:
-          context:
-            - slack
-      - recipe_sanity_tests_pose_estimation:
-          context:
-            - slack
-      - recipe_accuracy_tests:
-          context:
-            - slack
-      - run_and_convert_notebooks_to_docs:
-          context:
-            - slack
->>>>>>> e06e1ab8
   run_and_convert_notebooks_to_docs:
     when:  << pipeline.parameters.run_and_convert_notebooks_to_docs >>
     jobs:
